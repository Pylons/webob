syntax: glob

WebOb.egg-info
*.pyc
*.pyo
*.swp
*~
TEST*
testenv
docs/_build/*
dist/
build/
.coverage
*.egg
glob:_coverage
Session.vim
html_coverage/**
*,cover
<<<<<<< HEAD
*_fixt.py
*~
=======
*_fixt.py
>>>>>>> 04666cfd
<|MERGE_RESOLUTION|>--- conflicted
+++ resolved
@@ -16,9 +16,4 @@
 Session.vim
 html_coverage/**
 *,cover
-<<<<<<< HEAD
-*_fixt.py
-*~
-=======
-*_fixt.py
->>>>>>> 04666cfd
+*_fixt.py