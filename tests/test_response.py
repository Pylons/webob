--- conflicted
+++ resolved
@@ -133,43 +133,12 @@
 
 def test_HEAD_conditional_response_range_empty_response():
     from webob.response import EmptyResponse
-<<<<<<< HEAD
-    req = Request.blank('/')
-    req.method = 'HEAD'
-    res = Response(request=req, conditional_response=True)
-    res.status_int = 200
-    res.body = b('Are we not men?')
-    res.content_length = len(res.body)
-    class FakeRequest:
-        method = 'HEAD'
-        if_none_match = 'none'
-        if_modified_since = False
-        def __init__(self, env):
-            self.env = env
-            self.range = self # simulate inner api
-            self.if_range = self
-        def content_range(self, length):
-            """range attr"""
-            class Range:
-                start = 4
-                stop = 5
-            return Range
-        def match_response(self, res):
-            """if_range_match attr"""
-            return True
-    def start_response(status, headerlist):
-        pass
-    res.RequestClass = FakeRequest
-    result = res({}, start_response)
-    ok_(isinstance(result, EmptyResponse), result)
-=======
     req = Request.blank('/',
         method = 'HEAD',
         range=(4,5),
     )
     res = Response('Are we not men?', conditional_response=True)
     assert req.get_response(res).body == ''
->>>>>>> bce343c6
 
 def test_conditional_response_if_none_match_false():
     req = Request.blank('/', if_none_match='foo')
