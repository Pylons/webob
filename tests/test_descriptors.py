# -*- coding: utf-8 -*-

from nose.tools import eq_
from nose.tools import ok_
from nose.tools import assert_raises
from nose.tools import assert_false

from webob import Request


def test_environ_getter_only_key():
    from webob.descriptors import environ_getter
    req = Request.blank('/')
    desc = environ_getter('akey')
    eq_(desc.__doc__, "Gets and sets the 'akey' key in the environment.")
    assert_raises(KeyError, desc.fget, req)
    desc.fset(req, 'bar')
    eq_(req.environ['akey'], 'bar')
    eq_(desc.fdel, None)

def test_environ_getter_default():
    from webob.descriptors import environ_getter
    req = Request.blank('/')
    desc = environ_getter('akey', default='the_default')
    eq_(desc.__doc__, "Gets and sets the 'akey' key in the environment.")
    eq_(desc.fget(req), 'the_default')
    desc.fset(req, 'bar')
    eq_(req.environ['akey'], 'bar')
    desc.fset(req, None)
    ok_('akey' not in req.environ)
    desc.fset(req, 'baz')
    eq_(req.environ['akey'], 'baz')
    desc.fdel(req)
    ok_('akey' not in req.environ)

def test_environ_getter_rfc_section():
    from webob.descriptors import environ_getter
    desc = environ_getter('akey', rfc_section='14.3')
    eq_(desc.__doc__, "Gets and sets the 'akey' key in the environment. For "
        "more information on akey see `section 14.3 "
        "<http://www.w3.org/Protocols/rfc2616/rfc2616-sec14.html#sec14.3>`_.")

def test_upath_property():
    from webob.descriptors import upath_property
    req = Request.blank('/')
    desc = upath_property('akey')
    eq_(desc.fget(req), '')
    desc.fset(req, 'avalue')
    eq_(desc.fget(req), 'avalue')

def test_header_getter():
    from webob.descriptors import header_getter
    from webob import Response
    resp = Response('aresp')
    desc = header_getter('AHEADER', '14.3')
    eq_(desc.__doc__, "Gets and sets and deletes the AHEADER header. For "
        "more information on AHEADER see `section 14.3 "
        "<http://www.w3.org/Protocols/rfc2616/rfc2616-sec14.html#sec14.3>`_.")
    eq_(desc.fget(resp), None)
    desc.fset(resp, 'avalue')
    eq_(desc.fget(resp), 'avalue')
    desc.fset(resp, None)
    eq_(desc.fget(resp), None)
    desc.fset(resp, 'avalue2')
    eq_(desc.fget(resp), 'avalue2')
    desc.fdel(resp)
    eq_(desc.fget(resp), None)

def test_header_getter_unicode():
    from webob.descriptors import header_getter
    from webob import Response
    resp = Response('aresp')
    desc = header_getter('AHEADER', '14.3')
    eq_(desc.__doc__, "Gets and sets and deletes the AHEADER header. For "
        "more information on AHEADER see `section 14.3 "
        "<http://www.w3.org/Protocols/rfc2616/rfc2616-sec14.html#sec14.3>`_.")
    eq_(desc.fget(resp), None)
    desc.fset(resp, u'avalue')
    eq_(desc.fget(resp), u'avalue')
    desc.fset(resp, None)
    eq_(desc.fget(resp), None)
    desc.fset(resp, u'avalue2')
    eq_(desc.fget(resp), u'avalue2')
    desc.fdel(resp)
    eq_(desc.fget(resp), None)


def test_converter_not_prop():
    from webob.descriptors import converter
    from webob.descriptors import parse_int_safe
    from webob.descriptors import serialize_int
    assert_raises(AssertionError,converter,
        ('CONTENT_LENGTH', None, '14.13'),
        parse_int_safe, serialize_int, 'int')

def test_converter_with_name():
    from webob.descriptors import converter
    from webob.descriptors import environ_getter
    from webob.descriptors import parse_int_safe
    from webob.descriptors import serialize_int
    req = Request.blank('/')
    desc = converter(
        environ_getter('CONTENT_LENGTH', '666', '14.13'),
        parse_int_safe, serialize_int, 'int')
    eq_(desc.__doc__, "Gets and sets the 'CONTENT_LENGTH' key in the "
        "environment. For more information on CONTENT_LENGTH see `section 14.13 "
        "<http://www.w3.org/Protocols/rfc2616/rfc2616-sec14.html#sec14.13>`_.  "
        "Converts it using int.")
    eq_(desc.fget(req), 666)
    desc.fset(req, '999')
    eq_(desc.fget(req), 999)

def test_converter_without_name():
    from webob.descriptors import converter
    from webob.descriptors import environ_getter
    from webob.descriptors import parse_int_safe
    from webob.descriptors import serialize_int
    req = Request.blank('/')
    desc = converter(
        environ_getter('CONTENT_LENGTH', '666', '14.13'),
        parse_int_safe, serialize_int)
<<<<<<< HEAD
=======
    eq_(desc.__doc__, "Gets and sets the 'CONTENT_LENGTH' key in the "
        "environment. For more information on CONTENT_LENGTH see `section 14.13"
        " <http://www.w3.org/Protocols/rfc2616/rfc2616-sec14.html#sec14.13>`_.  "
        "Converts it using 'parse_int_safe' and 'str'.")
>>>>>>> 91285fe1
    eq_(desc.fget(req), 666)
    desc.fset(req, '999')
    eq_(desc.fget(req), 999)

def test_converter_none_for_wrong_type():
    from webob.descriptors import converter
    from webob.descriptors import environ_getter
    from webob.descriptors import parse_int_safe
    from webob.descriptors import serialize_int
    req = Request.blank('/')
    desc = converter(
        ## XXX: Should this fail  if the type is wrong?
        environ_getter('CONTENT_LENGTH', 'sixsixsix', '14.13'),
        parse_int_safe, serialize_int, 'int')
    eq_(desc.__doc__, "Gets and sets the 'CONTENT_LENGTH' key in the "
        "environment. For more information on CONTENT_LENGTH see `section 14.13 "
        "<http://www.w3.org/Protocols/rfc2616/rfc2616-sec14.html#sec14.13>`_.  "
        "Converts it using int.")
    eq_(desc.fget(req), None)
    desc.fset(req, '999')
    eq_(desc.fget(req), 999)

def test_converter_delete():
    from webob.descriptors import converter
    from webob.descriptors import environ_getter
    from webob.descriptors import parse_int_safe
    from webob.descriptors import serialize_int
    req = Request.blank('/')
    desc = converter(
        ## XXX: Should this fail  if the type is wrong?
        environ_getter('CONTENT_LENGTH', '666', '14.13'),
        parse_int_safe, serialize_int, 'int')
    eq_(desc.__doc__, "Gets and sets the 'CONTENT_LENGTH' key in the "
        "environment. For more information on CONTENT_LENGTH see `section 14.13 "
        "<http://www.w3.org/Protocols/rfc2616/rfc2616-sec14.html#sec14.13>`_.  "
        "Converts it using int.")
    eq_(desc.fget(req), 666)
    assert_raises(KeyError, desc.fdel, req)

def test_list_header():
    from webob.descriptors import list_header
    desc = list_header('CONTENT_LENGTH', '14.13')
    eq_(type(desc), property)

def test_parse_list():
    from webob.descriptors import parse_list
    result = parse_list('avalue')
    eq_(result, ('avalue',))
    result = parse_list('avalue,avalue2')
    eq_(result, ('avalue', 'avalue2'))

def test_parse_list_unicode():
    from webob.descriptors import parse_list
    result = parse_list(u'avalue')
    eq_(result, ('avalue',))
    result = parse_list(u'avalue,avalue2')
    eq_(result, ('avalue', 'avalue2'))

def test_serilize_list():
    from webob.descriptors import serialize_list
    result = serialize_list(('avalue', 'avalue2'))
    eq_(result, 'avalue, avalue2')

def test_serilize_list_unicode():
    from webob.descriptors import serialize_list
    result = serialize_list((u'avalue', u'avalue2'))
    eq_(result, 'avalue, avalue2')<|MERGE_RESOLUTION|>--- conflicted
+++ resolved
@@ -119,13 +119,6 @@
     desc = converter(
         environ_getter('CONTENT_LENGTH', '666', '14.13'),
         parse_int_safe, serialize_int)
-<<<<<<< HEAD
-=======
-    eq_(desc.__doc__, "Gets and sets the 'CONTENT_LENGTH' key in the "
-        "environment. For more information on CONTENT_LENGTH see `section 14.13"
-        " <http://www.w3.org/Protocols/rfc2616/rfc2616-sec14.html#sec14.13>`_.  "
-        "Converts it using 'parse_int_safe' and 'str'.")
->>>>>>> 91285fe1
     eq_(desc.fget(req), 666)
     desc.fset(req, '999')
     eq_(desc.fget(req), 999)
