--- conflicted
+++ resolved
@@ -300,14 +300,13 @@
     assert 'content-length' not in Request({}, content_length=None).headers
     assert 'content-type' not in Request({}, content_type=None).headers
 
-<<<<<<< HEAD
 def test_env_keys():
     req = Request.blank('/')
     # SCRIPT_NAME can be missing
     del req.environ['SCRIPT_NAME']
     eq_(req.script_name, '')
     eq_(req.uscript_name, u'')
-=======
+
 def test_repr_nodefault():
     nd = NoDefault
     eq_(repr(nd), '(No Default)')
@@ -619,4 +618,3 @@
         req.get('CONTENT_TYPE', None)=='application/x-www-form-urlencoded')
     eq_(req['wsgi.input'].read(), 'hello=world')
 
->>>>>>> 8be54157
