--- conflicted
+++ resolved
@@ -300,8 +300,6 @@
     assert 'content-length' not in Request({}, content_length=None).headers
     assert 'content-type' not in Request({}, content_type=None).headers
 
-<<<<<<< HEAD
-=======
 def test_env_keys():
     req = Request.blank('/')
     # SCRIPT_NAME can be missing
@@ -309,7 +307,6 @@
     eq_(req.script_name, '')
     eq_(req.uscript_name, u'')
 
->>>>>>> 866d2bc0
 def test_repr_nodefault():
     nd = NoDefault
     eq_(repr(nd), '(No Default)')
