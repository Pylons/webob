--- conflicted
+++ resolved
@@ -34,49 +34,9 @@
 Bugfix
 ~~~~~~
 
-<<<<<<< HEAD
-- Request.decode attempted to read from the an already consumed stream, it has
-  now been redirected to another stream to read from. See
-  https://github.com/Pylons/webob/pull/183
-
-- The application/json media type does not allow for a charset as discovery of
-  the encoding is done at the JSON layer. Upon initialization of a Response
-  WebOb will no longer add a charset if the content-type is set to JSON. See
-  https://github.com/Pylons/webob/pull/197 and
-  https://github.com/Pylons/pyramid/issues/1611
-
 - Request.authorization would raise ValueError for unusual or malformed header
   values. See https://github.com/Pylons/webob/issues/231
 
-Features
-~~~~~~~~
-
-- Lazily HTML escapes environment keys in HTTP Exceptions so that those keys in
-  the environ that are not used in the output of the page don't raise an
-  exception due to inability to be properly escaped. See
-  https://github.com/Pylons/webob/pull/139
-
-- MIMEAccept now accepts comparisons against wildcards, this allows one to
-  match on just the media type or sub-type, without having to explicitly match
-  on both the media type and sub-type at the same time. See
-  https://github.com/Pylons/webob/pull/185
-
-- Add the ability to return a JSON body from an exception. Using the Accept
-  information in the request, the exceptions will now automatically return a
-  JSON version of the exception instead of just HTML or text. See
-  https://github.com/Pylons/webob/pull/230 and
-  https://github.com/Pylons/webob/issues/209
-
-Security
-~~~~~~~~
-
-- exc._HTTPMove and any subclasses will now raise a ValueError if the location
-  field contains a line feed or carriage return. These values may lead to
-  possible HTTP Response Splitting. The header_getter descriptor has also been
-  modified to no longer accept headers with a line feed or carriage return.
-  See: https://github.com/Pylons/webob/pull/229 and
-  https://github.com/Pylons/webob/issues/217
-=======
 - Allow unnamed fields in form data to be properly transcoded when calling
   request.decode with an alternate encoding. See
   https://github.com/Pylons/webob/pull/309
@@ -87,5 +47,4 @@
   ``app_iter`` is more advanced API for ``Response`` and thus even if it
   contains a body and is thus against the HTTP RFC's, we should let the users
   shoot themselves by returning a body. See
-  https://github.com/Pylons/webob/issues/305
->>>>>>> 07a9dc20
+  https://github.com/Pylons/webob/issues/305