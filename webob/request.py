<<<<<<< HEAD
import cgi
import os
import re
import sys
import tempfile
=======
import sys, os, tempfile
import urllib, urlparse, cgi, io
from io import BytesIO
>>>>>>> bce343c6

from io import BytesIO

from webob.acceptparse import AcceptCharset
from webob.acceptparse import AcceptLanguage
from webob.acceptparse import MIMEAccept
from webob.acceptparse import MIMENilAccept
from webob.acceptparse import NoAccept
from webob.acceptparse import accept_property
from webob.cachecontrol import CacheControl
from webob.cachecontrol import serialize_cache_control
from webob.compat import reraise
from webob.compat import urlparse
from webob.compat import parse_qsl_text
from webob.compat import integer_types
from webob.compat import binary_type
from webob.compat import url_unquote
from webob.compat import url_encode
from webob.compat import url_quote
from webob.compat import multidict_from_bodyfile
from webob.compat import b
from webob.compat import iteritems_
from webob.compat import wsgi_to_unicode
from webob.cookies import Cookie
from webob.descriptors import CHARSET_RE
from webob.descriptors import SCHEME_RE
from webob.descriptors import converter
from webob.descriptors import converter_date
from webob.descriptors import environ_getter
from webob.descriptors import parse_auth
from webob.descriptors import parse_if_range
from webob.descriptors import parse_int
from webob.descriptors import parse_int_safe
from webob.descriptors import parse_range
from webob.descriptors import serialize_auth
from webob.descriptors import serialize_if_range
from webob.descriptors import serialize_int
from webob.descriptors import serialize_range
from webob.descriptors import upath_property
from webob.etag import AnyETag
from webob.etag import NoETag
from webob.etag import etag_property
from webob.headers import EnvironHeaders
from webob.multidict import  NestedMultiDict
from webob.multidict import  NoVars
from webob.multidict import TrackableMultiDict
from webob.multidict import UnicodeMultiDict
from webob.util import warn_deprecation

__all__ = ['BaseRequest', 'Request']

class _NoDefault:
    def __repr__(self):
        return '(No Default)'
NoDefault = _NoDefault()

PATH_SAFE = '/:@&+$,'

http_method_probably_has_body = dict.fromkeys(
    ('GET', 'HEAD', 'DELETE', 'TRACE'), False)
http_method_probably_has_body.update(
    dict.fromkeys(('POST', 'PUT'), True))

_empty_byte = b('')

class BaseRequest(object):
    ## Options:
    unicode_errors = 'strict'
    ## The limit after which request bodies should be stored on disk
    ## if they are read in (under this, and the request body is stored
    ## in memory):
    request_body_tempfile_limit = 10*1024

    def __init__(self,
                 environ,
                 charset=NoDefault,
                 unicode_errors=NoDefault,
                 **kw
                 ):
        if type(environ) is not dict:
            raise TypeError("WSGI environ must be a dict")
        d = self.__dict__
        d['environ'] = environ
        if charset is not NoDefault:
            self.charset = charset
        if unicode_errors is not NoDefault:
            d['unicode_errors'] = unicode_errors
        if kw:
            cls = self.__class__
            if 'method' in kw:
                # set method first, because .body setters
                # depend on it for checks
                self.method = kw.pop('method')
            for name, value in iteritems_(kw):
                if not hasattr(cls, name):
                    raise TypeError(
                        "Unexpected keyword: %s=%r" % (name, value))
                setattr(self, name, value)

    # this is necessary for correct warnings depth for both
    # BaseRequest and Request (due to AdhocAttrMixin.__setattr__)
    _setattr_stacklevel = 2

    def _body_file__get(self):
        """
            Input stream of the request (wsgi.input).
            Setting this property resets the content_length and seekable flag
            (unlike setting req.body_file_raw).
        """
        if not self.is_body_readable:
            return BytesIO()
        r = self.body_file_raw
        clen = self.content_length
        if not self.is_body_seekable and clen is not None:
            # we need to wrap input in LimitedLengthFile
            # but we have to cache the instance as well
            # otherwise this would stop working
            # (.remaining counter would reset between calls):
            #   req.body_file.read(100)
            #   req.body_file.read(100)
            env = self.environ
            wrapped, raw = env.get('webob._body_file', (0,0))
            if raw is not r:
                wrapped = LimitedLengthFile(r, clen)
                wrapped = io.BufferedReader(wrapped)
                env['webob._body_file'] = wrapped, r
            r = wrapped
        return r

    def _body_file__set(self, value):
        if isinstance(value, binary_type):
            warn_deprecation(
                "Please use req.body = 'bytes' or req.body_file = fileobj",
                '1.2',
                self._setattr_stacklevel
            )
            self.body = value
            return
        self.content_length = None
        self.body_file_raw = value
        self.is_body_seekable = False
        self.is_body_readable = True
    def _body_file__del(self):
        self.body = _empty_byte
    body_file = property(_body_file__get,
                         _body_file__set,
                         _body_file__del,
                         doc=_body_file__get.__doc__)
    body_file_raw = environ_getter('wsgi.input')
    @property
    def body_file_seekable(self):
        """
            Get the body of the request (wsgi.input) as a seekable file-like
            object. Middleware and routing applications should use this
            attribute over .body_file.

            If you access this value, CONTENT_LENGTH will also be updated.
        """
        if not self.is_body_seekable:
            self.make_body_seekable()
        return self.body_file_raw

    scheme = environ_getter('wsgi.url_scheme')
    method = environ_getter('REQUEST_METHOD', 'GET')
    http_version = environ_getter('SERVER_PROTOCOL')
    script_name = environ_getter('SCRIPT_NAME', '')
    path_info = environ_getter('PATH_INFO')
    content_length = converter(
        environ_getter('CONTENT_LENGTH', None, '14.13'),
        parse_int_safe, serialize_int, 'int')
    remote_user = environ_getter('REMOTE_USER', None)
    remote_addr = environ_getter('REMOTE_ADDR', None)
    query_string = environ_getter('QUERY_STRING', '')
    server_name = environ_getter('SERVER_NAME')
    server_port = converter(
        environ_getter('SERVER_PORT'),
        parse_int, serialize_int, 'int')

    uscript_name = upath_property('SCRIPT_NAME')
    upath_info = upath_property('PATH_INFO')


    def _content_type__get(self):
        """Return the content type, but leaving off any parameters (like
        charset, but also things like the type in ``application/atom+xml;
        type=entry``)

        If you set this property, you can include parameters, or if
        you don't include any parameters in the value then existing
        parameters will be preserved.
        """
        return self.environ.get('CONTENT_TYPE', '').split(';', 1)[0]
    def _content_type__set(self, value):
        if value is None:
            del self.content_type
            return
        value = str(value)
        if ';' not in value:
            content_type = self.environ.get('CONTENT_TYPE', '')
            if ';' in content_type:
                value += ';' + content_type.split(';', 1)[1]
        self.environ['CONTENT_TYPE'] = value
    def _content_type__del(self):
        if 'CONTENT_TYPE' in self.environ:
            del self.environ['CONTENT_TYPE']

    content_type = property(_content_type__get,
                            _content_type__set,
                            _content_type__del,
                            _content_type__get.__doc__)

    _charset_cache = (None, None)

    def _charset__get(self):
        """Get the charset of the request.

        If the request was sent with a charset parameter on the
        Content-Type, that will be used.  Otherwise if there is a
        default charset (set during construction, or as a class
        attribute) that will be returned.  Otherwise None.

        Setting this property after request instantiation will always
        update Content-Type.  Deleting the property updates the
        Content-Type to remove any charset parameter (if none exists,
        then deleting the property will do nothing, and there will be
        no error).
        """
        content_type = self.environ.get('CONTENT_TYPE', '')
        cached_ctype, cached_charset = self._charset_cache
        if cached_ctype == content_type:
            return cached_charset
        charset_match = CHARSET_RE.search(content_type)
        if charset_match:
            result = charset_match.group(1).strip('"').strip()
        else:
            result = 'UTF-8'
        self._charset_cache = (content_type, result)
        return result
    def _charset__set(self, charset):
        if charset is None or charset == '':
            del self.charset
            return
        charset = str(charset)
        content_type = self.environ.get('CONTENT_TYPE', '')
        charset_match = CHARSET_RE.search(self.environ.get('CONTENT_TYPE', ''))
        if charset_match:
            content_type = (content_type[:charset_match.start(1)] +
                            charset + content_type[charset_match.end(1):])
        # comma to separate params? there's nothing like that in RFCs AFAICT
        #elif ';' in content_type:
        #    content_type += ', charset="%s"' % charset
        else:
            content_type += '; charset="%s"' % charset
        self.environ['CONTENT_TYPE'] = content_type
    def _charset__del(self):
        new_content_type = CHARSET_RE.sub('',
                                          self.environ.get('CONTENT_TYPE', ''))
        new_content_type = new_content_type.rstrip().rstrip(';').rstrip(',')
        self.environ['CONTENT_TYPE'] = new_content_type

    charset = property(_charset__get, _charset__set, _charset__del,
                       _charset__get.__doc__)

    _headers = None

    def _headers__get(self):
        """
        All the request headers as a case-insensitive dictionary-like
        object.
        """
        if self._headers is None:
            self._headers = EnvironHeaders(self.environ)
        return self._headers

    def _headers__set(self, value):
        self.headers.clear()
        self.headers.update(value)

    headers = property(_headers__get, _headers__set, doc=_headers__get.__doc__)

    @property
    def host_url(self):
        """
        The URL through the host (no path)
        """
        e = self.environ
        url = e['wsgi.url_scheme'] + '://'
        if e.get('HTTP_HOST'):
            host = e['HTTP_HOST']
            if ':' in host:
                host, port = host.split(':', 1)
            else:

                port = None
        else:
            host = e['SERVER_NAME']
            port = e['SERVER_PORT']
        if self.environ['wsgi.url_scheme'] == 'https':
            if port == '443':
                port = None
        elif self.environ['wsgi.url_scheme'] == 'http':
            if port == '80':
                port = None
        url += host
        if port:
            url += ':%s' % port
        return url

    @property
    def application_url(self):
        """
        The URL including SCRIPT_NAME (no PATH_INFO or query string)
        """
        return self.host_url + url_quote(
            self.environ.get('SCRIPT_NAME', ''), PATH_SAFE)

    @property
    def path_url(self):
        """
        The URL including SCRIPT_NAME and PATH_INFO, but not QUERY_STRING
        """
        return self.application_url + url_quote(
            self.environ.get('PATH_INFO', ''), PATH_SAFE)

    @property
    def path(self):
        """
        The path of the request, without host or query string
        """
        return (url_quote(self.script_name, PATH_SAFE) +
                url_quote(self.path_info, PATH_SAFE))

    @property
    def path_qs(self):
        """
        The path of the request, without host but with query string
        """
        path = self.path
        qs = self.environ.get('QUERY_STRING')
        if qs:
            path += '?' + qs
        return path

    @property
    def url(self):
        """
        The full request URL, including QUERY_STRING
        """
        url = self.path_url
        if self.environ.get('QUERY_STRING'):
            url += '?' + self.environ['QUERY_STRING']
        return url


    def relative_url(self, other_url, to_application=False):
        """
        Resolve other_url relative to the request URL.

        If ``to_application`` is True, then resolve it relative to the
        URL with only SCRIPT_NAME
        """
        if to_application:
            url = self.application_url
            if not url.endswith('/'):
                url += '/'
        else:
            url = self.path_url
        return urlparse.urljoin(url, other_url)

    def path_info_pop(self, pattern=None):
        """
        'Pops' off the next segment of PATH_INFO, pushing it onto
        SCRIPT_NAME, and returning the popped segment.  Returns None if
        there is nothing left on PATH_INFO.

        Does not return ``''`` when there's an empty segment (like
        ``/path//path``); these segments are just ignored.

        Optional ``pattern`` argument is a regexp to match the return value
        before returning. If there is no match, no changes are made to the
        request and None is returned.
        """
        path = self.path_info
        if not path:
            return None
        slashes = ''
        while path.startswith('/'):
            slashes += '/'
            path = path[1:]
        idx = path.find('/')
        if idx == -1:
            idx = len(path)
        r = path[:idx]
        if pattern is None or re.match(pattern, r):
            self.script_name += slashes + r
            self.path_info = path[idx:]
            return r

    def path_info_peek(self):
        """
        Returns the next segment on PATH_INFO, or None if there is no
        next segment.  Doesn't modify the environment.
        """
        path = self.path_info
        if not path:
            return None
        path = path.lstrip('/')
        return path.split('/', 1)[0]

    def _urlvars__get(self):
        """
        Return any *named* variables matched in the URL.

        Takes values from ``environ['wsgiorg.routing_args']``.
        Systems like ``routes`` set this value.
        """
        if 'paste.urlvars' in self.environ:
            return self.environ['paste.urlvars']
        elif 'wsgiorg.routing_args' in self.environ:
            return self.environ['wsgiorg.routing_args'][1]
        else:
            result = {}
            self.environ['wsgiorg.routing_args'] = ((), result)
            return result

    def _urlvars__set(self, value):
        environ = self.environ
        if 'wsgiorg.routing_args' in environ:
            environ['wsgiorg.routing_args'] = (
                    environ['wsgiorg.routing_args'][0], value)
            if 'paste.urlvars' in environ:
                del environ['paste.urlvars']
        elif 'paste.urlvars' in environ:
            environ['paste.urlvars'] = value
        else:
            environ['wsgiorg.routing_args'] = ((), value)

    def _urlvars__del(self):
        if 'paste.urlvars' in self.environ:
            del self.environ['paste.urlvars']
        if 'wsgiorg.routing_args' in self.environ:
            if not self.environ['wsgiorg.routing_args'][0]:
                del self.environ['wsgiorg.routing_args']
            else:
                self.environ['wsgiorg.routing_args'] = (
                        self.environ['wsgiorg.routing_args'][0], {})

    urlvars = property(_urlvars__get,
                       _urlvars__set,
                       _urlvars__del,
                       doc=_urlvars__get.__doc__)

    def _urlargs__get(self):
        """
        Return any *positional* variables matched in the URL.

        Takes values from ``environ['wsgiorg.routing_args']``.
        Systems like ``routes`` set this value.
        """
        if 'wsgiorg.routing_args' in self.environ:
            return self.environ['wsgiorg.routing_args'][0]
        else:
            # Since you can't update this value in-place, we don't need
            # to set the key in the environment
            return ()

    def _urlargs__set(self, value):
        environ = self.environ
        if 'paste.urlvars' in environ:
            # Some overlap between this and wsgiorg.routing_args; we need
            # wsgiorg.routing_args to make this work
            routing_args = (value, environ.pop('paste.urlvars'))
        elif 'wsgiorg.routing_args' in environ:
            routing_args = (value, environ['wsgiorg.routing_args'][1])
        else:
            routing_args = (value, {})
        environ['wsgiorg.routing_args'] = routing_args

    def _urlargs__del(self):
        if 'wsgiorg.routing_args' in self.environ:
            if not self.environ['wsgiorg.routing_args'][1]:
                del self.environ['wsgiorg.routing_args']
            else:
                self.environ['wsgiorg.routing_args'] = (
                        (), self.environ['wsgiorg.routing_args'][1])

    urlargs = property(_urlargs__get,
                       _urlargs__set,
                       _urlargs__del,
                       _urlargs__get.__doc__)

    @property
    def is_xhr(self):
        """Is X-Requested-With header present and equal to ``XMLHttpRequest``?

        Note: this isn't set by every XMLHttpRequest request, it is
        only set if you are using a Javascript library that sets it
        (or you set the header yourself manually).  Currently
        Prototype and jQuery are known to set this header."""
        return self.environ.get('HTTP_X_REQUESTED_WITH', ''
                               ) == 'XMLHttpRequest'

    def _host__get(self):
        """Host name provided in HTTP_HOST, with fall-back to SERVER_NAME"""
        if 'HTTP_HOST' in self.environ:
            return self.environ['HTTP_HOST']
        else:
            return '%(SERVER_NAME)s:%(SERVER_PORT)s' % self.environ
    def _host__set(self, value):
        self.environ['HTTP_HOST'] = value
    def _host__del(self):
        if 'HTTP_HOST' in self.environ:
            del self.environ['HTTP_HOST']
    host = property(_host__get, _host__set, _host__del, doc=_host__get.__doc__)

    def _body__get(self):
        """
        Return the content of the request body.
        """
        if not self.is_body_readable:
            return _empty_byte
        self.make_body_seekable() # we need this to have content_length
        r = self.body_file.read(self.content_length)
        self.body_file_raw.seek(0)
        return r
    def _body__set(self, value):
        if value is None:
            value = _empty_byte
        if not isinstance(value, binary_type):
            raise TypeError("You can only set Request.body to bytes (not %r)"
                                % type(value))
        if not http_method_probably_has_body.get(self.method, True):
            if not value:
                self.content_length = None
                self.body_file_raw = BytesIO()
                return
        self.content_length = len(value)
        self.body_file_raw = BytesIO(value)
        self.is_body_seekable = True
    def _body__del(self):
        self.body = _empty_byte
    body = property(_body__get, _body__set, _body__del, doc=_body__get.__doc__)


    @property
    def POST(self):
        """
        Like ``.str_POST``, but decodes values and keys
        """
        env = self.environ
        if self.method not in ('POST', 'PUT'):
            return NoVars('Not a form request')
        if 'webob._parsed_post_vars' in env:
            vars, body_file = env['webob._parsed_post_vars']
            if body_file is self.body_file_raw:
                return vars
        content_type = self.content_type
        if ((self.method == 'PUT' and not content_type)
            or content_type not in
                ('', 'application/x-www-form-urlencoded',
                 'multipart/form-data')
        ):
            # Not an HTML form submission
            return NoVars('Not an HTML form submission (Content-Type: %s)'
                          % content_type)
        if self.is_body_seekable:
            self.body_file_raw.seek(0)
        fs_environ = env.copy()
        # FieldStorage assumes a missing CONTENT_LENGTH, but a
        # default of 0 is better:
        fs_environ.setdefault('CONTENT_LENGTH', '0')
        fs_environ['QUERY_STRING'] = ''
        vars = multidict_from_bodyfile(
            fp=self.body_file,
            environ=fs_environ,
            keep_blank_values=True,
            encoding=self.charset,
            errors=self.unicode_errors,
            )
                              
        #ctype = self.content_type or 'application/x-www-form-urlencoded'
        ctype = env.get('CONTENT_TYPE', 'application/x-www-form-urlencoded')
        self.body_file = io.BufferedReader(FakeCGIBody(vars, ctype))
        env['webob._parsed_post_vars'] = (vars, self.body_file_raw)
        return vars

    def _update_get(self, vars, key=None, value=None):
        env = self.environ
        qs = url_encode(list(vars.items())) # XXX needs charset encoding on py2
        env['QUERY_STRING'] = qs
        env['webob._parsed_query_vars'] = (vars, qs)

    @property
    def GET(self):
        """
        Like ``.str_GET``, but decodes values and keys
        """
        env = self.environ
        source = env.get('QUERY_STRING', '')
        if 'webob._parsed_query_vars' in env:
            vars, qs = env['webob._parsed_query_vars']
            if qs == source:
                return vars
        if not source:
            vars = TrackableMultiDict(
                __tracker=self._update_get,
                __name='GET'
                )
        else:
            decoded = parse_qsl_text(
                source,
                keep_blank_values=True,
                strict_parsing=False,
                encoding=self.charset,
                errors=self.unicode_errors
                )
            vars = TrackableMultiDict(
                decoded,
                __tracker=self._update_get,
                __name='GET'
                )
        env['webob._parsed_query_vars'] = (vars, source)
        return vars

    @property
    def params(self):
        """
        Like ``.str_params``, but decodes values and keys
        """
        params = NestedMultiDict(self.GET, self.POST)
        return params


    @property
    def cookies(self):
        """
        Like ``.str_cookies``, but decodes values and keys
        """
        env = self.environ
        source = env.get('HTTP_COOKIE', '')
        if 'webob._parsed_cookies' in env:
            vars, var_source = env['webob._parsed_cookies']
            if var_source == source:
                return vars
        vars = {}
        if source:
            cookies = Cookie(source)
            for name in cookies:
                vars[name] = cookies[name].value
        env['webob._parsed_cookies'] = (vars, source)
        return vars

    def copy(self):
        """
        Copy the request and environment object.

        This only does a shallow copy, except of wsgi.input
        """
        self.make_body_seekable()
        env = self.environ.copy()
        new_req = self.__class__(env)
        new_req.copy_body()
        return new_req

    def copy_get(self):
        """
        Copies the request and environment object, but turning this request
        into a GET along the way.  If this was a POST request (or any other
        verb) then it becomes GET, and the request body is thrown away.
        """
        env = self.environ.copy()
        return self.__class__(env, method='GET', content_type=None,
                              body=_empty_byte)

    # webob.is_body_seekable marks input streams that are seekable
    # this way we can have seekable input without testing the .seek() method
    is_body_seekable = environ_getter('webob.is_body_seekable', False)

    #is_body_readable = environ_getter('webob.is_body_readable', False)

    def _is_body_readable__get(self):
        """
            webob.is_body_readable is a flag that tells us
            that we can read the input stream even though
            CONTENT_LENGTH is missing. This allows FakeCGIBody
            to work and can be used by servers to support
            chunked encoding in requests.
            For background see https://bitbucket.org/ianb/webob/issue/6
        """
        if http_method_probably_has_body.get(self.method):
            # known HTTP method with body
            return True
        elif self.content_length is not None:
            # unknown HTTP method, but the Content-Length
            # header is present
            return True
        else:
            # last resort -- rely on the special flag
            return self.environ.get('webob.is_body_readable', False)

    def _is_body_readable__set(self, flag):
        self.environ['webob.is_body_readable'] = bool(flag)

    is_body_readable = property(_is_body_readable__get, _is_body_readable__set,
        doc=_is_body_readable__get.__doc__
    )



    def make_body_seekable(self):
        """
        This forces ``environ['wsgi.input']`` to be seekable.
        That means that, the content is copied into a BytesIO or temporary
        file and flagged as seekable, so that it will not be unnecessarily
        copied again.

        After calling this method the .body_file is always seeked to the
        start of file and .content_length is not None.

        The choice to copy to BytesIO is made from
        ``self.request_body_tempfile_limit``
        """
        if self.is_body_seekable:
            self.body_file_raw.seek(0)
        else:
            self.copy_body()


    def copy_body(self):
        """
        Copies the body, in cases where it might be shared with
        another request object and that is not desired.

        This copies the body in-place, either into a BytesIO object
        or a temporary file.
        """
        if not self.is_body_readable:
            # there's no body to copy
            self.body = _empty_byte
        elif self.content_length is None:
            # chunked body or FakeCGIBody
            self.body = self.body_file_raw.read()
            self._copy_body_tempfile()
        else:
            # try to read body into tempfile
            did_copy = self._copy_body_tempfile()
            if not did_copy:
                # it wasn't necessary, so just read it into memory
                self.body = self.body_file.read(self.content_length)

    def _copy_body_tempfile(self):
        """
            Copy wsgi.input to tempfile if necessary. Returns True if it did.
        """
        tempfile_limit = self.request_body_tempfile_limit
        todo = self.content_length
        assert isinstance(todo, integer_types), todo
        if not tempfile_limit or todo <= tempfile_limit:
            return False
        fileobj = self.make_tempfile()
        input = self.body_file
        while todo > 0:
            data = input.read(min(todo, 65536))
            if not data:
                # Normally this should not happen, because LimitedLengthFile
                # should have raised an exception by now.
                # It can happen if the is_body_seekable flag is incorrect.
                raise DisconnectionError(
                    "Client disconnected (%s more bytes were expected)"
                    % todo
                )
            fileobj.write(data)
            todo -= len(data)
        fileobj.seek(0)
        self.body_file_raw = fileobj
        self.is_body_seekable = True
        return True

    def make_tempfile(self):
        """
            Create a tempfile to store big request body.
            This API is not stable yet. A 'size' argument might be added.
        """
        return tempfile.TemporaryFile()


    def remove_conditional_headers(self,
                                   remove_encoding=True,
                                   remove_range=True,
                                   remove_match=True,
                                   remove_modified=True):
        """
        Remove headers that make the request conditional.

        These headers can cause the response to be 304 Not Modified,
        which in some cases you may not want to be possible.

        This does not remove headers like If-Match, which are used for
        conflict detection.
        """
        check_keys = []
        if remove_range:
            check_keys += ['HTTP_IF_RANGE', 'HTTP_RANGE']
        if remove_match:
            check_keys.append('HTTP_IF_NONE_MATCH')
        if remove_modified:
            check_keys.append('HTTP_IF_MODIFIED_SINCE')
        if remove_encoding:
            check_keys.append('HTTP_ACCEPT_ENCODING')

        for key in check_keys:
            if key in self.environ:
                del self.environ[key]


    accept = accept_property('Accept', '14.1', MIMEAccept, MIMENilAccept)
    accept_charset = accept_property('Accept-Charset', '14.2', AcceptCharset)
    accept_encoding = accept_property('Accept-Encoding', '14.3',
                                      NilClass=NoAccept)
    accept_language = accept_property('Accept-Language', '14.4', AcceptLanguage)

    authorization = converter(
        environ_getter('HTTP_AUTHORIZATION', None, '14.8'),
        parse_auth, serialize_auth,
    )


    def _cache_control__get(self):
        """
        Get/set/modify the Cache-Control header (`HTTP spec section 14.9
        <http://www.w3.org/Protocols/rfc2616/rfc2616-sec14.html#sec14.9>`_)
        """
        env = self.environ
        value = env.get('HTTP_CACHE_CONTROL', '')
        cache_header, cache_obj = env.get('webob._cache_control', (None, None))
        if cache_obj is not None and cache_header == value:
            return cache_obj
        cache_obj = CacheControl.parse(value,
                                       updates_to=self._update_cache_control,
                                       type='request')
        env['webob._cache_control'] = (value, cache_obj)
        return cache_obj

    def _cache_control__set(self, value):
        env = self.environ
        value = value or ''
        if isinstance(value, dict):
            value = CacheControl(value, type='request')
        if isinstance(value, CacheControl):
            str_value = str(value)
            env['HTTP_CACHE_CONTROL'] = str_value
            env['webob._cache_control'] = (str_value, value)
        else:
            env['HTTP_CACHE_CONTROL'] = str(value)
            env['webob._cache_control'] = (None, None)

    def _cache_control__del(self):
        env = self.environ
        if 'HTTP_CACHE_CONTROL' in env:
            del env['HTTP_CACHE_CONTROL']
        if 'webob._cache_control' in env:
            del env['webob._cache_control']

    def _update_cache_control(self, prop_dict):
        self.environ['HTTP_CACHE_CONTROL'] = serialize_cache_control(prop_dict)

    cache_control = property(_cache_control__get,
                             _cache_control__set,
                             _cache_control__del,
                             doc=_cache_control__get.__doc__)


    if_match = etag_property('HTTP_IF_MATCH', AnyETag, '14.24')
    if_none_match = etag_property('HTTP_IF_NONE_MATCH', NoETag, '14.26')

    date = converter_date(environ_getter('HTTP_DATE', None, '14.8'))
    if_modified_since = converter_date(
                    environ_getter('HTTP_IF_MODIFIED_SINCE', None, '14.25'))
    if_unmodified_since = converter_date(
                    environ_getter('HTTP_IF_UNMODIFIED_SINCE', None, '14.28'))
    if_range = converter(
        environ_getter('HTTP_IF_RANGE', None, '14.27'),
        parse_if_range, serialize_if_range, 'IfRange object')


    max_forwards = converter(
        environ_getter('HTTP_MAX_FORWARDS', None, '14.31'),
        parse_int, serialize_int, 'int')

    pragma = environ_getter('HTTP_PRAGMA', None, '14.32')

    range = converter(
        environ_getter('HTTP_RANGE', None, '14.35'),
        parse_range, serialize_range, 'Range object')

    referer = environ_getter('HTTP_REFERER', None, '14.36')
    referrer = referer

    user_agent = environ_getter('HTTP_USER_AGENT', None, '14.43')

    def __repr__(self):
        try:
            name = '%s %s' % (self.method, self.url)
        except KeyError:
            name = '(invalid WSGI environ)'
        msg = '<%s at 0x%x %s>' % (
            self.__class__.__name__,
            abs(id(self)), name)
        return msg

    def as_string(self, skip_body=False):
        """
            Return HTTP string representing this request.
            If skip_body is True, exclude the body.
            If skip_body is an integer larger than one, skip body
            only if its length is bigger than that number.
        """
        url = self.url
        host = self.host_url
        assert url.startswith(host)
        url = url[len(host):]
        parts = [b('%s %s %s' % (self.method, url, self.http_version))]
        #self.headers.setdefault('Host', self.host)

        # acquire body before we handle headers so that
        # content-length will be set
        body = None
        if self.method in ('PUT', 'POST'):
            if skip_body > 1:
                if len(self.body) > skip_body:
                    body = '<body skipped (len=%s)>' % len(self.body)
                else:
                    skip_body = False
            if not skip_body:
                body = self.body

        for k, v in sorted(self.headers.items()):
            header = b('%s: %s'  % (k, v))
            parts.append(header)

        if body:
            parts.extend( [_empty_byte, body] )
        # HTTP clearly specifies CRLF
        return b('\r\n').join(parts)

    __str__ = as_string

    @classmethod
    def from_string(cls, s):
        """
            Create a request from HTTP string. If the string contains
            extra data after the request, raise a ValueError.
        """
        f = BytesIO(s)
        r = cls.from_file(f)
        if f.tell() != len(s):
            raise ValueError("The string contains more data than expected")
        return r

    @classmethod
    def from_file(cls, fp):
        """Read a request from a file-like object (it must implement
        ``.read(size)`` and ``.readline()``).

        It will read up to the end of the request, not the end of the
        file (unless the request is a POST or PUT and has no
        Content-Length, in that case, the entire file is read).

        This reads the request as represented by ``str(req)``; it may
        not read every valid HTTP request properly."""
        encoding = getattr(fp, 'encoding', None)
        start_line = fp.readline()
        if encoding is None:
            crlf = b('\r\n')
            colon = b(':')
        else:
            crlf = '\r\n'
            colon = ':'
        try:
            header = start_line.rstrip(crlf)
            method, resource, http_version = header.split(None, 2)
            if encoding is None:
                method = method.decode('utf-8')
                resource = resource.decode('utf-8')
                http_version = http_version.decode('utf-8')
        except ValueError:
            raise ValueError('Bad HTTP request line: %r' % start_line)
        r = cls(environ_from_url(resource),
                http_version=http_version,
                method=method.upper()
                )
        del r.environ['HTTP_HOST']
        while 1:
            line = fp.readline()
            if not line.strip():
                # end of headers
                break
            hname, hval = line.split(colon, 1)
            if not encoding:
                hname = hname.decode('utf-8')
                hval = hval.decode('utf-8').strip()
            if hname in r.headers:
                hval = r.headers[hname] + ', ' + hval
            r.headers[hname] = hval
        if r.method in ('PUT', 'POST'):
            clen = r.content_length
            if clen is None:
                r.body = fp.read()
            else:
                r.body = fp.read(clen)
        return r

    def call_application(self, application, catch_exc_info=False):
        """
        Call the given WSGI application, returning ``(status_string,
        headerlist, app_iter)``

        Be sure to call ``app_iter.close()`` if it's there.

        If catch_exc_info is true, then returns ``(status_string,
        headerlist, app_iter, exc_info)``, where the fourth item may
        be None, but won't be if there was an exception.  If you don't
        do this and there was an exception, the exception will be
        raised directly.
        """
        if self.is_body_seekable:
            self.body_file_raw.seek(0)
        captured = []
        output = []
        def start_response(status, headers, exc_info=None):
            if exc_info is not None and not catch_exc_info:
                reraise(exc_info[0], exc_info[1], exc_info[2])
            captured[:] = [status, headers, exc_info]
            return output.append
        app_iter = application(self.environ, start_response)
        if output or not captured:
            try:
                output.extend(app_iter)
            finally:
                if hasattr(app_iter, 'close'):
                    app_iter.close()
            app_iter = output
        if catch_exc_info:
            return (captured[0], captured[1], app_iter, captured[2])
        else:
            return (captured[0], captured[1], app_iter)

    # Will be filled in later:
    ResponseClass = None

    def get_response(self, application, catch_exc_info=False):
        """
        Like ``.call_application(application)``, except returns a
        response object with ``.status``, ``.headers``, and ``.body``
        attributes.

        This will use ``self.ResponseClass`` to figure out the class
        of the response object to return.
        """
        if catch_exc_info:
            status, headers, app_iter, exc_info = self.call_application(
                application, catch_exc_info=True)
            del exc_info
        else:
            status, headers, app_iter = self.call_application(
                application, catch_exc_info=False)
        return self.ResponseClass(
            status=status,
            headerlist=list(headers),
            app_iter=app_iter
        )

    @classmethod
    def blank(cls, path, environ=None, base_url=None,
              headers=None, POST=None, **kw):
        """
        Create a blank request environ (and Request wrapper) with the
        given path (path should be urlencoded), and any keys from
        environ.

        The path will become path_info, with any query string split
        off and used.

        All necessary keys will be added to the environ, but the
        values you pass in will take precedence.  If you pass in
        base_url then wsgi.url_scheme, HTTP_HOST, and SCRIPT_NAME will
        be filled in from that value.

        Any extra keyword will be passed to ``__init__``.
        """
        env = environ_from_url(path)
        if base_url:
            scheme, netloc, path, query, fragment = urlparse.urlsplit(base_url)
            if query or fragment:
                raise ValueError(
                    "base_url (%r) cannot have a query or fragment"
                    % base_url)
            if scheme:
                env['wsgi.url_scheme'] = scheme
            if netloc:
                if ':' not in netloc:
                    if scheme == 'http':
                        netloc += ':80'
                    elif scheme == 'https':
                        netloc += ':443'
                    else:
                        raise ValueError(
                            "Unknown scheme: %r" % scheme)
                host, port = netloc.split(':', 1)
                env['SERVER_PORT'] = port
                env['SERVER_NAME'] = host
                env['HTTP_HOST'] = netloc
            if path:
                env['SCRIPT_NAME'] = url_unquote(path)
        if environ:
            env.update(environ)
        content_type = kw.get('content_type', env.get('CONTENT_TYPE'))
        if headers and 'Content-Type' in headers:
            content_type = headers['Content-Type']
        if content_type is not None:
            kw['content_type'] = content_type
        environ_add_POST(env, POST, content_type)
        obj = cls(env, **kw)
        if headers is not None:
            obj.headers.update(headers)
        return obj


def environ_from_url(path):
    if SCHEME_RE.search(path):
        scheme, netloc, path, qs, fragment = urlparse.urlsplit(path)
        if fragment:
            raise TypeError("Path cannot contain a fragment (%r)" % fragment)
        if qs:
            path += '?' + qs
        if ':' not in netloc:
            if scheme == 'http':
                netloc += ':80'
            elif scheme == 'https':
                netloc += ':443'
            else:
                raise TypeError("Unknown scheme: %r" % scheme)
    else:
        scheme = 'http'
        netloc = 'localhost:80'
    if path and '?' in path:
        path_info, query_string = path.split('?', 1)
        path_info = url_unquote(path_info)
    else:
        path_info = url_unquote(path)
        query_string = ''
    env = {
        'REQUEST_METHOD': 'GET',
        'SCRIPT_NAME': '',
        'PATH_INFO': path_info or '',
        'QUERY_STRING': query_string,
        'SERVER_NAME': netloc.split(':')[0],
        'SERVER_PORT': netloc.split(':')[1],
        'HTTP_HOST': netloc,
        'SERVER_PROTOCOL': 'HTTP/1.0',
        'wsgi.version': (1, 0),
        'wsgi.url_scheme': scheme,
        'wsgi.input': BytesIO(),
        'wsgi.errors': sys.stderr,
        'wsgi.multithread': False,
        'wsgi.multiprocess': False,
        'wsgi.run_once': False,
        #'webob.is_body_seekable': True,
    }
    return env


def environ_add_POST(env, data, content_type=None):
    if data is None:
        return
    if env['REQUEST_METHOD'] not in ('POST', 'PUT'):
        env['REQUEST_METHOD'] = 'POST'
    has_files = False
    if hasattr(data, 'items'):
        data = sorted(data.items())
        has_files = filter(lambda _: isinstance(_[1], (tuple, list)), data)
    if content_type is None:
        if has_files:
            content_type = 'multipart/form-data'
        else:
            content_type = 'application/x-www-form-urlencoded'
    if content_type.startswith('multipart/form-data'):
        if not isinstance(data, str):
            content_type, data = _encode_multipart(data, content_type)
    elif content_type.startswith('application/x-www-form-urlencoded'):
        if has_files:
            raise ValueError('Submiting files is not allowed for'
                             ' content type `%s`' % content_type)
        if not isinstance(data, str):
            data = url_encode(data)
    else:
        if not isinstance(data, str):
            raise ValueError('Please provide `POST` data as string'
                             ' for content type `%s`' % content_type)
    env['wsgi.input'] = BytesIO(b(data))
    env['webob.is_body_seekable'] = True
    env['CONTENT_LENGTH'] = str(len(data))
    env['CONTENT_TYPE'] = content_type



class AdhocAttrMixin(object):
    _setattr_stacklevel = 3

    def __setattr__(self, attr, value, DEFAULT=object()):
        if (getattr(self.__class__, attr, DEFAULT) is not DEFAULT or
                    attr.startswith('_')):
            object.__setattr__(self, attr, value)
        else:
            self.environ.setdefault('webob.adhoc_attrs', {})[attr] = value

    def __getattr__(self, attr, DEFAULT=object()):
        try:
            return self.environ['webob.adhoc_attrs'][attr]
        except KeyError:
            raise AttributeError(attr)

    def __delattr__(self, attr, DEFAULT=object()):
        if getattr(self.__class__, attr, DEFAULT) is not DEFAULT:
            return object.__delattr__(self, attr)
        try:
            del self.environ['webob.adhoc_attrs'][attr]
        except KeyError:
            raise AttributeError(attr)


class Request(AdhocAttrMixin, BaseRequest):
    """ The default request implementation """



#########################
## Helper classes and monkeypatching
#########################

class DisconnectionError(IOError):
    pass


class LimitedLengthFile(io.RawIOBase):
    def __init__(self, file, maxlen):
        self.file = file
        self.maxlen = maxlen
        self.remaining = maxlen

    def __repr__(self):
        return '<%s(%r, maxlen=%s)>' % (
            self.__class__.__name__,
            self.file,
            self.maxlen
        )

<<<<<<< HEAD
    def read(self, sz=-1):
        if sz is None or sz < 0:
            sz = self.remaining
        else:
            sz = min(sz, self.remaining)
        if not sz:
            return _empty_byte
        r = self.file.read(sz)
        self.remaining -= len(r)
        if len(r) < sz:
            self._check_disconnect()
        return r

    def readline(self, hint=None):
        hint = self._normhint(hint)
        r = self.file.readline(hint)
        self.remaining -= len(r)
        if not r:
            self._check_disconnect()
        return r

    def readlines(self, hint=None):
        hint = self._normhint(hint)
        r = self.file.readlines(hint)
        total_len = sum(len(l) for l in r)
        self.remaining -= total_len
        if total_len < hint:
            self._check_disconnect()
        return r
=======
    def fileno(self):
        return self.file.fileno()
>>>>>>> bce343c6

    @staticmethod
    def readable():
        return True

    def readinto(self, buff):
        if not self.remaining:
            return 0
        sz0 = min(len(buff), self.remaining)
        data = self.file.read(sz0)
        sz = len(data)
        self.remaining -= sz
        #if not data:
        if sz < sz0 and self.remaining:
            raise DisconnectionError(
                "The client disconnected while sending the POST/PUT body "
                + "(%d more bytes were expected)" % self.remaining
            )
        buff[:sz] = data
        return sz


def _cgi_FieldStorage__repr__patch(self):
    """ monkey patch for FieldStorage.__repr__

    Unbelievably, the default __repr__ on FieldStorage reads
    the entire file content instead of being sane about it.
    This is a simple replacement that doesn't do that
    """
    if self.file:
        return "FieldStorage(%r, %r)" % (self.name, self.filename)
    return "FieldStorage(%r, %r, %r)" % (self.name, self.filename, self.value)

cgi.FieldStorage.__repr__ = _cgi_FieldStorage__repr__patch

class FakeCGIBody(io.RawIOBase):
    def __init__(self, vars, content_type):
        if content_type.startswith('multipart/form-data'):
            if not _get_multipart_boundary(content_type):
                raise ValueError('Content-type: %r does not contain boundary'
                            % content_type)
        self.vars = vars
        self.content_type = content_type
<<<<<<< HEAD
        self._body = None
        self.position = 0

    def tell(self):
        return self.position

    def read(self, size=-1):
        body = self._get_body()
        if size < 0:
            v = body[self.position:]
            self.position = len(body)
            return v
        else:
            v = body[self.position:self.position+size]
            self.position = min(len(body), self.position+size)
            return v

    def _get_body(self):
        if self._body is None:
            ct = self.content_type
            if ct.startswith('application/x-www-form-urlencoded'):
                self._body = url_encode(self.vars.items())
            elif ct.startswith('multipart/form-data'):
                self._body = _encode_multipart(
                    iteritems_(self.vars), self.content_type)[1]
            else:
                assert 0, ('Bad content type: %r' % self.content_type)
        return self._body

    def readline(self, size=None):
        # We ignore size, but allow it to be hinted
        rest = self._get_body()[self.position:]
        next = rest.find('\r\n')
        if next == -1:
            return self.read()
        self.position += next+2
        return rest[:next+2]

    def readlines(self, hint=None):
        # Again, allow hint but ignore
        body = self._get_body()
        rest = body[self.position:]
        self.position = len(body)
        result = []
        while 1:
            next = rest.find('\r\n')
            if next == -1:
                result.append(rest)
                break
            result.append(rest[:next+2])
            rest = rest[next+2:]
        return result

    def __iter__(self):
        return iter(self.readlines())
=======
        self.file = None
>>>>>>> bce343c6

    def __repr__(self):
        inner = repr(self.vars)
        if len(inner) > 20:
            inner = inner[:15] + '...' + inner[-5:]
        return '<%s at 0x%x viewing %s>' % (
            self.__class__.__name__,
            abs(id(self)), inner)

    def fileno(self):
        return None

    @staticmethod
    def readable():
        return True

    def readinto(self, buff):
        if self.file is None:
            if self.content_type.startswith('application/x-www-form-urlencoded'):
                data = urllib.urlencode(self.vars.items())
            elif self.content_type.startswith('multipart/form-data'):
                data = _encode_multipart(self.vars.iteritems(), self.content_type)[1]
            else:
                assert 0, ('Bad content type: %r' % self.content_type)
            self.file = BytesIO(data)
        return self.file.readinto(buff)


def _get_multipart_boundary(ctype):
    m = re.search(r'boundary=([^ ]+)', ctype, re.I)
    if m:
        return m.group(1).strip('"')


def _encode_multipart(vars, content_type):
    """Encode a multipart request body into a string"""
    f = BytesIO()
    w = f.write
    CRLF = '\r\n'
    boundary = _get_multipart_boundary(content_type)
    if not boundary:
        boundary = os.urandom(10).encode('hex')
        content_type += '; boundary=%s' % boundary
    for name, value in vars:
        w('--%s' % boundary)
        w(CRLF)
        assert name is not None, 'Value associated with no name: %r' % value
        w('Content-Disposition: form-data; name="%s"' % name)
        filename = None
        if getattr(value, 'filename', None):
            filename = value.filename
        elif isinstance(value, (list, tuple)):
            filename, value = value
            if hasattr(value, 'read'):
                value = value.read()
        if filename is not None:
            w('; filename="%s"' % filename)
        w(CRLF)
        # TODO: should handle value.disposition_options
        if getattr(value, 'type', None):
            w('Content-type: %s' % value.type)
            if value.type_options:
                for ct_name, ct_value in sorted(value.type_options.items()):
                    w('; %s="%s"' % (ct_name, ct_value))
            w(CRLF)
        w(CRLF)
        if hasattr(value, 'value'):
            w(value.value)
        else:
            w(value)
        w(CRLF)
    w('--%s--' % boundary)
    return content_type, f.getvalue()
<|MERGE_RESOLUTION|>--- conflicted
+++ resolved
@@ -1,14 +1,8 @@
-<<<<<<< HEAD
 import cgi
 import os
 import re
 import sys
 import tempfile
-=======
-import sys, os, tempfile
-import urllib, urlparse, cgi, io
-from io import BytesIO
->>>>>>> bce343c6
 
 from io import BytesIO
 
@@ -1266,40 +1260,8 @@
             self.maxlen
         )
 
-<<<<<<< HEAD
-    def read(self, sz=-1):
-        if sz is None or sz < 0:
-            sz = self.remaining
-        else:
-            sz = min(sz, self.remaining)
-        if not sz:
-            return _empty_byte
-        r = self.file.read(sz)
-        self.remaining -= len(r)
-        if len(r) < sz:
-            self._check_disconnect()
-        return r
-
-    def readline(self, hint=None):
-        hint = self._normhint(hint)
-        r = self.file.readline(hint)
-        self.remaining -= len(r)
-        if not r:
-            self._check_disconnect()
-        return r
-
-    def readlines(self, hint=None):
-        hint = self._normhint(hint)
-        r = self.file.readlines(hint)
-        total_len = sum(len(l) for l in r)
-        self.remaining -= total_len
-        if total_len < hint:
-            self._check_disconnect()
-        return r
-=======
     def fileno(self):
         return self.file.fileno()
->>>>>>> bce343c6
 
     @staticmethod
     def readable():
@@ -1343,65 +1305,7 @@
                             % content_type)
         self.vars = vars
         self.content_type = content_type
-<<<<<<< HEAD
-        self._body = None
-        self.position = 0
-
-    def tell(self):
-        return self.position
-
-    def read(self, size=-1):
-        body = self._get_body()
-        if size < 0:
-            v = body[self.position:]
-            self.position = len(body)
-            return v
-        else:
-            v = body[self.position:self.position+size]
-            self.position = min(len(body), self.position+size)
-            return v
-
-    def _get_body(self):
-        if self._body is None:
-            ct = self.content_type
-            if ct.startswith('application/x-www-form-urlencoded'):
-                self._body = url_encode(self.vars.items())
-            elif ct.startswith('multipart/form-data'):
-                self._body = _encode_multipart(
-                    iteritems_(self.vars), self.content_type)[1]
-            else:
-                assert 0, ('Bad content type: %r' % self.content_type)
-        return self._body
-
-    def readline(self, size=None):
-        # We ignore size, but allow it to be hinted
-        rest = self._get_body()[self.position:]
-        next = rest.find('\r\n')
-        if next == -1:
-            return self.read()
-        self.position += next+2
-        return rest[:next+2]
-
-    def readlines(self, hint=None):
-        # Again, allow hint but ignore
-        body = self._get_body()
-        rest = body[self.position:]
-        self.position = len(body)
-        result = []
-        while 1:
-            next = rest.find('\r\n')
-            if next == -1:
-                result.append(rest)
-                break
-            result.append(rest[:next+2])
-            rest = rest[next+2:]
-        return result
-
-    def __iter__(self):
-        return iter(self.readlines())
-=======
         self.file = None
->>>>>>> bce343c6
 
     def __repr__(self):
         inner = repr(self.vars)
