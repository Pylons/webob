import re
import zlib
import struct
from base64 import b64encode

from datetime import datetime
from datetime import timedelta

from webob.byterange import ContentRange
from webob.cachecontrol import CacheControl
from webob.cachecontrol import serialize_cache_control
from webob.cookies import Cookie
from webob.cookies import Morsel
from webob.compat import b
from webob.compat import urlparse
from webob.compat import text_type
from webob.compat import binary_type
from webob.compat import url_quote
from webob.compat import md5
from webob.compat import next
from webob.compat import PY3
from webob.datetime_utils import parse_date_delta
from webob.datetime_utils import serialize_date_delta
from webob.datetime_utils import timedelta_to_seconds
from webob.descriptors import CHARSET_RE
from webob.descriptors import SCHEME_RE
from webob.descriptors import converter
from webob.descriptors import date_header
from webob.descriptors import deprecated_property
from webob.descriptors import header_getter
from webob.descriptors import list_header
from webob.descriptors import parse_auth
from webob.descriptors import parse_content_range
from webob.descriptors import parse_etag_response
from webob.descriptors import parse_int
from webob.descriptors import parse_int_safe
from webob.descriptors import serialize_auth
from webob.descriptors import serialize_content_range
from webob.descriptors import serialize_etag_response
from webob.descriptors import serialize_int
from webob.headers import ResponseHeaders
<<<<<<< HEAD
from webob.request import StringIO
from webob.util import status_reasons
=======
from webob.cachecontrol import CacheControl, serialize_cache_control

from webob.descriptors import *
from webob.datetime_utils import *
from webob.cookies import Cookie, Morsel
from webob.util import status_reasons, warn_deprecation
>>>>>>> 250a1f80

__all__ = ['Response']

_PARAM_RE = re.compile(r'([a-z0-9]+)=(?:"([^"]*)"|([a-z0-9_.-]*))', re.I)
_OK_PARAM_RE = re.compile(r'^[a-z0-9_.-]+$', re.I)

_gzip_header = b('\x1f\x8b\x08\x00\x00\x00\x00\x00\x02\xff')

_empty_bytes = b('')

class Response(object):
    """
        Represents a WSGI response
    """

    default_content_type = 'text/html'
    default_charset = 'UTF-8' # TODO: deprecate
    unicode_errors = 'strict'
    default_conditional_response = False

    #
    # __init__, from_file, copy
    #

    def __init__(self, body=None, status=None, headerlist=None, app_iter=None,
                 request=None, content_type=None, conditional_response=None,
                 **kw):
        if app_iter is None:
            if body is None:
                body = b('')
        elif body is not None:
            raise TypeError(
                "You may only give one of the body and app_iter arguments")
        if status is None:
            self._status = '200 OK'
        else:
            self.status = status
        if headerlist is None:
            self._headerlist = []
        else:
            self._headerlist = headerlist
        self._headers = None
        if request is not None:
            _warn_req()
            if hasattr(request, 'environ'):
                self._environ = request.environ
                self._request = request
            else:
                self._environ = request
                self._request = None
        else:
            self._environ = self._request = None
        if content_type is None:
            content_type = self.default_content_type
        charset = None
        if 'charset' in kw:
            charset = kw.pop('charset')
        elif self.default_charset:
            if content_type and (content_type == 'text/html'
                                 or content_type.startswith('text/')
                                 or content_type.startswith('application/xml')
                                 or (content_type.startswith('application/')
                                     and content_type.endswith('+xml'))):
                charset = self.default_charset
        if content_type and charset:
            content_type += '; charset=' + charset
        elif self._headerlist and charset:
            self.charset = charset
        if not self._headerlist and content_type:
            self._headerlist.append(('Content-Type', content_type))
        if conditional_response is None:
            self.conditional_response = self.default_conditional_response
        else:
            self.conditional_response = bool(conditional_response)
        if app_iter is None:
            if isinstance(body, text_type):
                if charset is None:
                    raise TypeError(
                        "You cannot set the body to a text value without a "
                        "charset")
                body = body.encode(charset)
            app_iter = [body]
            if headerlist is None:
                self._headerlist.append(('Content-Length', str(len(body))))
            else:
                self.headers['Content-Length'] = str(len(body))
        self._app_iter = app_iter
        for name, value in kw.items():
            if not hasattr(self.__class__, name):
                # Not a basic attribute
                raise TypeError(
                    "Unexpected keyword: %s=%r" % (name, value))
            setattr(self, name, value)


    @classmethod
    def from_file(cls, fp):
        """Reads a response from a file-like object (it must implement
        ``.read(size)`` and ``.readline()``).

        It will read up to the end of the response, not the end of the
        file.

        This reads the response as represented by ``str(resp)``; it
        may not read every valid HTTP response properly.  Responses
        must have a ``Content-Length``"""
        encoding = getattr(fp, 'encoding', None)
        headerlist = []
        status = fp.readline().strip()
        if encoding is None:
            _colon = b(':')
        else:
            _colon = ':'
        while 1:
            line = fp.readline().strip()
            if not line:
                # end of headers
                break
            try:
                header_name, value = line.split(_colon, 1)
            except ValueError:
                raise ValueError('Bad header line: %r' % line)
            value = value.strip()
            if encoding is None:
                header_name = header_name.decode('utf-8')
                value = value.decode('utf-8')
            headerlist.append((header_name, value))
        r = cls(
            status=status,
            headerlist=headerlist,
            app_iter=(),
        )
        body = fp.read(r.content_length or 0)
        if encoding is None:
            r.body = body
        else:
            r.text = body
        return r

    def copy(self):
        """Makes a copy of the response"""
        # we need to do this for app_iter to be reusable
        app_iter = list(self._app_iter)
        iter_close(self._app_iter)
        # and this to make sure app_iter instances are different
        self._app_iter = list(app_iter)
        return self.__class__(
            content_type=False,
            status=self._status,
            headerlist=self._headerlist[:],
            app_iter=app_iter,
            conditional_response=self.conditional_response)


    #
    # __repr__, __str__
    #

    def __repr__(self):
        return '<%s at 0x%x %s>' % (self.__class__.__name__, abs(id(self)),
                                    self.status)

    def __str__(self, skip_body=False):
        parts = [self.status]
        if not skip_body:
            # Force enumeration of the body (to set content-length)
            self.body
        parts += map('%s: %s'.__mod__, self.headerlist)
        if not skip_body and self.body:
            parts += ['', self.text]
        return '\n'.join(parts)


    #
    # status, status_int
    #

    def _status__get(self):
        """
        The status string
        """
        return self._status

    def _status__set(self, value):
        if isinstance(value, (binary_type, text_type)):
            # Status messages have to be ASCII safe, so this is OK:
            value = str(value)
        if isinstance(value, int):
            value = str(value)
        if not isinstance(value, str):
            raise TypeError(
                "You must set status to a string or integer (not %s)"
                % type(value))
        if ' ' not in value:
            # Need to add a reason:
            code = int(value)
            reason = status_reasons[code]
            value += ' ' + reason
        self._status = value

    status = property(_status__get, _status__set, doc=_status__get.__doc__)

    def _status_int__get(self):
        """
        The status as an integer
        """
        return int(self._status.split()[0])
    def _status_int__set(self, code):
        self._status = '%d %s' % (code, status_reasons[code])
    status_int = property(_status_int__get, _status_int__set,
                          doc=_status_int__get.__doc__)

    # TODO: remove in version 1.2
    status_code = deprecated_property('status_code', 'use .status or .status_int instead')


    #
    # headerslist, headers
    #

    def _headerlist__get(self):
        """
        The list of response headers
        """
        return self._headerlist

    def _headerlist__set(self, value):
        self._headers = None
        if not isinstance(value, list):
            if hasattr(value, 'items'):
                value = value.items()
            value = list(value)
        self._headerlist = value

    def _headerlist__del(self):
        self.headerlist = []

    headerlist = property(_headerlist__get, _headerlist__set,
                          _headerlist__del, doc=_headerlist__get.__doc__)

    def _headers__get(self):
        """
        The headers in a dictionary-like object
        """
        if self._headers is None:
            self._headers = ResponseHeaders.view_list(self.headerlist)
        return self._headers

    def _headers__set(self, value):
        if hasattr(value, 'items'):
            value = value.items()
        self.headerlist = value
        self._headers = None

    headers = property(_headers__get, _headers__set, doc=_headers__get.__doc__)


    #
    # body
    #

    def _body__get(self):
        """
        The body of the response, as a ``str``.  This will read in the
        entire app_iter if necessary.
        """
        app_iter = self._app_iter
#         try:
#             if len(app_iter) == 1:
#                 return app_iter[0]
#         except:
#             pass
        if isinstance(app_iter, list) and len(app_iter) == 1:
            return app_iter[0]
        if app_iter is None:
            raise AttributeError("No body has been set")
        try:
            body = _empty_bytes.join(app_iter)
        finally:
            iter_close(app_iter)
        if isinstance(body, text_type):
            raise _error_unicode_in_app_iter(app_iter, body)
        self._app_iter = [body]
        if len(body) == 0:
            # if body-length is zero, we assume it's a HEAD response and
            # leave content_length alone
            pass # pragma: no cover (no idea why necessary, it's hit)
        elif self.content_length is None:
            self.content_length = len(body)
        elif self.content_length != len(body):
            raise AssertionError(
                "Content-Length is different from actual app_iter length "
                "(%r!=%r)"
                % (self.content_length, len(body))
            )
        return body

    def _body__set(self, value=_empty_bytes):
        if not isinstance(value, binary_type):
            if isinstance(value, text_type):
                msg = ("You cannot set Response.body to a text object "
                       "(use Response.text)")
            else:
                msg = ("You can only set the body to a binary type (not %s)" %
                       type(value))
            raise TypeError(msg)
        if self._app_iter is not None:
            self.content_md5 = None
        self._app_iter = [value]
        self.content_length = len(value)

#     def _body__del(self):
#         self.body = ''
#         #self.content_length = None

    body = property(_body__get, _body__set, _body__set)


    #
    # text, unicode_body, ubody
    #

    def _text__get(self):
        """
        Get/set the text value of the body (using the charset of the
        Content-Type)
        """
        if not self.charset:
            raise AttributeError(
                "You cannot access Response.text unless charset is set")
        body = self.body
        return body.decode(self.charset, self.unicode_errors)

    def _text__set(self, value):
        if not self.charset:
            raise AttributeError(
                "You cannot access Response.text unless charset is set")
        if not isinstance(value, text_type):
            raise TypeError(
                "You can only set Response.text to a unicode string "
                "(not %s)" % type(value))
        self.body = value.encode(self.charset)

    def _text__del(self):
        del self.body

    text = property(_text__get, _text__set, _text__del, doc=_text__get.__doc__)

    unicode_body = ubody = property(_text__get, _text__set, _text__del,
        "Deprecated alias for .text")

    #
    # body_file, write(text)
    #

    def _body_file__get(self):
        """
        A file-like object that can be used to write to the
        body.  If you passed in a list app_iter, that app_iter will be
        modified by writes.
        """
        return ResponseBodyFile(self)

    def _body_file__set(self, file):
        self.app_iter = iter_file(file)

    def _body_file__del(self):
        del self.body

    body_file = property(_body_file__get, _body_file__set, _body_file__del,
                         doc=_body_file__get.__doc__)

    def write(self, text):
        if not isinstance(text, binary_type):
            if not isinstance(text, text_type):
                msg = "You can only write str to a Response.body_file, not %s"
                raise TypeError(msg % type(text))
            if not self.charset:
                msg = ("You can only write text to Response if charset has "
                       "been set")
                raise TypeError(msg)
            text = text.encode(self.charset)
        app_iter = self._app_iter
        if not isinstance(app_iter, list):
            try:
                new_app_iter = self._app_iter = list(app_iter)
            finally:
                iter_close(app_iter)
            app_iter = new_app_iter
            self.content_length = sum(len(chunk) for chunk in app_iter)
        app_iter.append(text)
        if self.content_length is not None:
            self.content_length += len(text)



    #
    # app_iter
    #

    def _app_iter__get(self):
        """
        Returns the app_iter of the response.

        If body was set, this will create an app_iter from that body
        (a single-item list)
        """
        return self._app_iter

    def _app_iter__set(self, value):
        if self._app_iter is not None:
            # Undo the automatically-set content-length
            self.content_length = None
            self.content_md5 = None
        self._app_iter = value

    def _app_iter__del(self):
        self._app_iter = []
        self.content_length = None

    app_iter = property(_app_iter__get, _app_iter__set, _app_iter__del,
                        doc=_app_iter__get.__doc__)



    #
    # headers attrs
    #

    allow = list_header('Allow', '14.7')
    # TODO: (maybe) support response.vary += 'something'
    # TODO: same thing for all listy headers
    vary = list_header('Vary', '14.44')

    content_length = converter(
        header_getter('Content-Length', '14.17'),
        parse_int, serialize_int, 'int')

    content_encoding = header_getter('Content-Encoding', '14.11')
    content_language = list_header('Content-Language', '14.12')
    content_location = header_getter('Content-Location', '14.14')
    content_md5 = header_getter('Content-MD5', '14.14')
    content_disposition = header_getter('Content-Disposition', '19.5.1')

    accept_ranges = header_getter('Accept-Ranges', '14.5')
    content_range = converter(
        header_getter('Content-Range', '14.16'),
        parse_content_range, serialize_content_range, 'ContentRange object')

    date = date_header('Date', '14.18')
    expires = date_header('Expires', '14.21')
    last_modified = date_header('Last-Modified', '14.29')

    etag = converter(
        header_getter('ETag', '14.19'),
        parse_etag_response, serialize_etag_response, 'Entity tag')

    location = header_getter('Location', '14.30')
    pragma = header_getter('Pragma', '14.32')
    age = converter(
        header_getter('Age', '14.6'),
        parse_int_safe, serialize_int, 'int')

    retry_after = converter(
        header_getter('Retry-After', '14.37'),
        parse_date_delta, serialize_date_delta, 'HTTP date or delta seconds')

    server = header_getter('Server', '14.38')

    # TODO: the standard allows this to be a list of challenges
    www_authenticate = converter(
        header_getter('WWW-Authenticate', '14.47'),
        parse_auth, serialize_auth,
    )


    #
    # charset
    #

    def _charset__get(self):
        """
        Get/set the charset (in the Content-Type)
        """
        header = self.headers.get('Content-Type')
        if not header:
            return None
        match = CHARSET_RE.search(header)
        if match:
            return match.group(1)
        return None

    def _charset__set(self, charset):
        if charset is None:
            del self.charset
            return
        header = self.headers.pop('Content-Type', None)
        if header is None:
            raise AttributeError("You cannot set the charset when no "
                                 "content-type is defined")
        match = CHARSET_RE.search(header)
        if match:
            header = header[:match.start()] + header[match.end():]
        header += '; charset=%s' % charset
        self.headers['Content-Type'] = header

    def _charset__del(self):
        header = self.headers.pop('Content-Type', None)
        if header is None:
            # Don't need to remove anything
            return
        match = CHARSET_RE.search(header)
        if match:
            header = header[:match.start()] + header[match.end():]
        self.headers['Content-Type'] = header

    charset = property(_charset__get, _charset__set, _charset__del,
                       doc=_charset__get.__doc__)


    #
    # content_type
    #

    def _content_type__get(self):
        """
        Get/set the Content-Type header (or None), *without* the
        charset or any parameters.

        If you include parameters (or ``;`` at all) when setting the
        content_type, any existing parameters will be deleted;
        otherwise they will be preserved.
        """
        header = self.headers.get('Content-Type')
        if not header:
            return None
        return header.split(';', 1)[0]

    def _content_type__set(self, value):
        if not value:
            self._content_type__del()
            return
        if ';' not in value:
            header = self.headers.get('Content-Type', '')
            if ';' in header:
                params = header.split(';', 1)[1]
                value += ';' + params
        self.headers['Content-Type'] = value

    def _content_type__del(self):
        self.headers.pop('Content-Type', None)

    content_type = property(_content_type__get, _content_type__set,
                            _content_type__del, doc=_content_type__get.__doc__)


    #
    # content_type_params
    #

    def _content_type_params__get(self):
        """
        A dictionary of all the parameters in the content type.

        (This is not a view, set to change, modifications of the dict would not
        be applied otherwise)
        """
        params = self.headers.get('Content-Type', '')
        if ';' not in params:
            return {}
        params = params.split(';', 1)[1]
        result = {}
        for match in _PARAM_RE.finditer(params):
            result[match.group(1)] = match.group(2) or match.group(3) or ''
        return result

    def _content_type_params__set(self, value_dict):
        if not value_dict:
            del self.content_type_params
            return
        params = []
        for k, v in sorted(value_dict.items()):
            if not _OK_PARAM_RE.search(v):
                v = '"%s"' % v.replace('"', '\\"')
            params.append('; %s=%s' % (k, v))
        ct = self.headers.pop('Content-Type', '').split(';', 1)[0]
        ct += ''.join(params)
        self.headers['Content-Type'] = ct

    def _content_type_params__del(self):
        self.headers['Content-Type'] = self.headers.get(
            'Content-Type', '').split(';', 1)[0]

    content_type_params = property(
        _content_type_params__get,
        _content_type_params__set,
        _content_type_params__del,
        _content_type_params__get.__doc__
    )




    #
    # set_cookie, unset_cookie, delete_cookie, merge_cookies
    #

    def set_cookie(self, key, value='', max_age=None,
                   path='/', domain=None, secure=False, httponly=False,
                   comment=None, expires=None, overwrite=False):
        """
        Set (add) a cookie for the response
        """
        if overwrite:
            self.unset_cookie(key, strict=False)
        if value is None: # delete the cookie from the client
            value = ''
            max_age = 0
            expires = timedelta(days=-5)
        elif expires is None and max_age is not None:
            if isinstance(max_age, int):
                max_age = timedelta(seconds=max_age)
            expires = datetime.utcnow() + max_age
        elif max_age is None and expires is not None:
            max_age = expires - datetime.utcnow()

        if not PY3 and isinstance(value, text_type):
            value = value.encode('utf-8')

        m = Morsel(key, value)
        m.path = path
        m.domain = domain
        m.comment = comment
        m.expires = expires
        m.max_age = max_age
        m.secure = secure
        m.httponly = httponly
        self.headerlist.append(('Set-Cookie', m.serialize()))

    def delete_cookie(self, key, path='/', domain=None):
        """
        Delete a cookie from the client.  Note that path and domain must match
        how the cookie was originally set.

        This sets the cookie to the empty string, and max_age=0 so
        that it should expire immediately.
        """
        self.set_cookie(key, None, path=path, domain=domain)

    def unset_cookie(self, key, strict=True):
        """
        Unset a cookie with the given name (remove it from the
        response).
        """
        existing = self.headers.getall('Set-Cookie')
        if not existing and not strict:
            return
        cookies = Cookie()
        for header in existing:
            cookies.load(header)
        if key in cookies:
            del cookies[key]
            del self.headers['Set-Cookie']
            for m in cookies.values():
                self.headerlist.append(('Set-Cookie', m.serialize()))
        elif strict:
            raise KeyError("No cookie has been set with the name %r" % key)


    def merge_cookies(self, resp):
        """Merge the cookies that were set on this response with the
        given `resp` object (which can be any WSGI application).

        If the `resp` is a :class:`webob.Response` object, then the
        other object will be modified in-place.
        """
        if not self.headers.get('Set-Cookie'):
            return resp
        if isinstance(resp, Response):
            for header in self.headers.getall('Set-Cookie'):
                resp.headers.add('Set-Cookie', header)
            return resp
        else:
            c_headers = [h for h in self.headerlist if
                         h[0].lower() == 'set-cookie']
            def repl_app(environ, start_response):
                def repl_start_response(status, headers, exc_info=None):
                    return start_response(status, headers+c_headers,
                                          exc_info=exc_info)
                return resp(environ, repl_start_response)
            return repl_app


    #
    # cache_control
    #

    _cache_control_obj = None

    def _cache_control__get(self):
        """
        Get/set/modify the Cache-Control header (`HTTP spec section 14.9
        <http://www.w3.org/Protocols/rfc2616/rfc2616-sec14.html#sec14.9>`_)
        """
        value = self.headers.get('cache-control', '')
        if self._cache_control_obj is None:
            self._cache_control_obj = CacheControl.parse(
                value, updates_to=self._update_cache_control, type='response')
            self._cache_control_obj.header_value = value
        if self._cache_control_obj.header_value != value:
            new_obj = CacheControl.parse(value, type='response')
            self._cache_control_obj.properties.clear()
            self._cache_control_obj.properties.update(new_obj.properties)
            self._cache_control_obj.header_value = value
        return self._cache_control_obj

    def _cache_control__set(self, value):
        # This actually becomes a copy
        if not value:
            value = ""
        if isinstance(value, dict):
            value = CacheControl(value, 'response')
        if isinstance(value, text_type):
            value = str(value)
        if isinstance(value, str):
            if self._cache_control_obj is None:
                self.headers['Cache-Control'] = value
                return
            value = CacheControl.parse(value, 'response')
        cache = self.cache_control
        cache.properties.clear()
        cache.properties.update(value.properties)

    def _cache_control__del(self):
        self.cache_control = {}

    def _update_cache_control(self, prop_dict):
        value = serialize_cache_control(prop_dict)
        if not value:
            if 'Cache-Control' in self.headers:
                del self.headers['Cache-Control']
        else:
            self.headers['Cache-Control'] = value

    cache_control = property(
        _cache_control__get, _cache_control__set,
        _cache_control__del, doc=_cache_control__get.__doc__)


    #
    # cache_expires
    #

    def _cache_expires(self, seconds=0, **kw):
        """
            Set expiration on this request.  This sets the response to
            expire in the given seconds, and any other attributes are used
            for cache_control (e.g., private=True, etc).
        """
        if seconds is True:
            seconds = 0
        elif isinstance(seconds, timedelta):
            seconds = timedelta_to_seconds(seconds)
        cache_control = self.cache_control
        if seconds is None:
            pass
        elif not seconds:
            # To really expire something, you have to force a
            # bunch of these cache control attributes, and IE may
            # not pay attention to those still so we also set
            # Expires.
            cache_control.no_store = True
            cache_control.no_cache = True
            cache_control.must_revalidate = True
            cache_control.max_age = 0
            cache_control.post_check = 0
            cache_control.pre_check = 0
            self.expires = datetime.utcnow()
            if 'last-modified' not in self.headers:
                self.last_modified = datetime.utcnow()
            self.pragma = 'no-cache'
        else:
            cache_control.max_age = seconds
            self.expires = datetime.utcnow() + timedelta(seconds=seconds)
        for name, value in kw.items():
            setattr(cache_control, name, value)

    cache_expires = property(lambda self: self._cache_expires, _cache_expires)



    #
    # encode_content, decode_content, md5_etag
    #

    def encode_content(self, encoding='gzip', lazy=False):
        """
        Encode the content with the given encoding (only gzip and
        identity are supported).
        """
        assert encoding in ('identity', 'gzip'), \
               "Unknown encoding: %r" % encoding
        if encoding == 'identity':
            self.decode_content()
            return
        if self.content_encoding == 'gzip':
            return
        if lazy:
            self.app_iter = gzip_app_iter(self._app_iter)
            self.content_length = None
        else:
            self.app_iter = list(gzip_app_iter(self._app_iter))
            self.content_length = sum(map(len, self._app_iter))
        self.content_encoding = 'gzip'

    def decode_content(self):
        content_encoding = self.content_encoding or 'identity'
        if content_encoding == 'identity':
            return
        if content_encoding not in ('gzip', 'deflate'):
            raise ValueError(
                "I don't know how to decode the content %s" % content_encoding)
        if content_encoding == 'gzip':
            from gzip import GzipFile
            from io import BytesIO
            gzip_f = GzipFile(filename='', mode='r', fileobj=BytesIO(self.body))
            self.body = gzip_f.read()
            self.content_encoding = None
            gzip_f.close()
        else:
            # Weird feature: http://bugs.python.org/issue5784
            self.body = zlib.decompress(self.body, -15)
            self.content_encoding = None

    def md5_etag(self, body=None, set_content_md5=False):
        """
        Generate an etag for the response object using an MD5 hash of
        the body (the body parameter, or ``self.body`` if not given)

        Sets ``self.etag``
        If ``set_content_md5`` is True sets ``self.content_md5`` as well
        """
        if body is None:
            body = self.body
        md5_digest = md5(body).digest()
        md5_digest = str(b64encode(md5_digest))
        md5_digest = md5_digest.replace('\n', '')
        md5_digest = md5_digest.strip('=')
        self.etag = md5_digest
        if set_content_md5:
            self.content_md5 = md5_digest


    #
    # request
    #

    def _request__get(self):
        """
        Return the request associated with this response if any.
        """
        _warn_req()
        if self._request is None and self._environ is not None:
            self._request = self.RequestClass(self._environ)
        return self._request

    def _request__set(self, value):
        _warn_req()
        if value is None:
            del self.request
            return
        if isinstance(value, dict):
            self._environ = value
            self._request = None
        else:
            self._request = value
            self._environ = value.environ

    def _request__del(self):
        _warn_req()
        self._request = self._environ = None

    request = property(_request__get, _request__set, _request__del,
                       doc=_request__get.__doc__)


    #
    # environ
    #

    def _environ__get(self):
        """
        Get/set the request environ associated with this response, if
        any.
        """
        _warn_req()
        return self._environ

    def _environ__set(self, value):
        _warn_req()
        if value is None:
            del self.environ
        self._environ = value
        self._request = None

    def _environ__del(self):
        _warn_req()
        self._request = self._environ = None

    environ = property(_environ__get, _environ__set, _environ__del,
                       doc=_environ__get.__doc__)



    #
    # __call__, conditional_response_app
    #

    def __call__(self, environ, start_response):
        """
        WSGI application interface
        """
        if self.conditional_response:
            return self.conditional_response_app(environ, start_response)
        headerlist = self._abs_headerlist(environ)
        start_response(self.status, headerlist)
        if environ['REQUEST_METHOD'] == 'HEAD':
            # Special case here...
            return EmptyResponse(self._app_iter)
        return self._app_iter

    def _abs_headerlist(self, environ):
        """Returns a headerlist, with the Location header possibly
        made absolute given the request environ.
        """
        headerlist = self.headerlist
        for name, value in headerlist:
            if name.lower() == 'location':
                if SCHEME_RE.search(value):
                    break
                new_location = urlparse.urljoin(
                    _request_uri(environ), value)
                headerlist = list(headerlist)
                idx = headerlist.index((name, value))
                headerlist[idx] = (name, new_location)
                break
        return headerlist

    _safe_methods = ('GET', 'HEAD')

    def conditional_response_app(self, environ, start_response):
        """
        Like the normal __call__ interface, but checks conditional headers:

        * If-Modified-Since   (304 Not Modified; only on GET, HEAD)
        * If-None-Match       (304 Not Modified; only on GET, HEAD)
        * Range               (406 Partial Content; only on GET, HEAD)
        """
        req = self.RequestClass(environ)
        status304 = False
        headerlist = self._abs_headerlist(environ)
        if req.method in self._safe_methods:
            if req.if_none_match and self.etag:
                status304 = self.etag in req.if_none_match
            elif req.if_modified_since and self.last_modified:
                status304 = self.last_modified <= req.if_modified_since
        if status304:
            start_response('304 Not Modified', filter_headers(headerlist))
            return EmptyResponse(self._app_iter)
        if (req.range and req.if_range.match_response(self)
            and self.content_range is None
            and req.method in ('HEAD', 'GET')
            and self.status_int == 200
            and self.content_length is not None
        ):
            content_range = req.range.content_range(self.content_length)
            # TODO: add support for If-Range
            if content_range is None:
                iter_close(self._app_iter)
                body = "Requested range not satisfiable: %s" % req.range
                headerlist = [
                    ('Content-Length', str(len(body))),
                    ('Content-Range', str(ContentRange(None, None,
                                                       self.content_length))),
                    ('Content-Type', 'text/plain'),
                ] + filter_headers(headerlist)
                start_response('416 Requested Range Not Satisfiable',
                               headerlist)
                if req.method == 'HEAD':
                    return ()
                return [body]
            else:
                app_iter = self.app_iter_range(content_range.start,
                                               content_range.stop)
                if app_iter is not None:
                    # the following should be guaranteed by
                    # Range.range_for_length(length)
                    assert content_range.start is not None
                    headerlist = [
                        ('Content-Length',
                         str(content_range.stop - content_range.start)),
                        ('Content-Range', str(content_range)),
                    ] + filter_headers(headerlist, ('content-length',))
                    start_response('206 Partial Content', headerlist)
                    if req.method == 'HEAD':
                        return EmptyResponse(app_iter)
                    return app_iter

        start_response(self.status, headerlist)
        if req.method == 'HEAD':
            return EmptyResponse(self._app_iter)
        return self._app_iter

    def app_iter_range(self, start, stop):
        """
        Return a new app_iter built from the response app_iter, that
        serves up only the given ``start:stop`` range.
        """
        app_iter = self._app_iter
        if hasattr(app_iter, 'app_iter_range'):
            return app_iter.app_iter_range(start, stop)
        return AppIterRange(app_iter, start, stop)


def filter_headers(hlist, remove_headers=('content-length', 'content-type')):
    return [h for h in hlist if (h[0].lower() not in remove_headers)]


def iter_file(file, block_size=1<<18): # 256Kb
    while True:
        data = file.read(block_size)
        if not data:
            break
        yield data

class ResponseBodyFile(object):
    mode = 'wb'
    closed = False

    def __init__(self, response):
        self.response = response
        self.write = response.write

    def __repr__(self):
        return '<body_file for %r>' % self.response

    encoding = property(
        lambda self: self.response.charset,
        doc="The encoding of the file (inherited from response.charset)"
    )

    def writelines(self, seq):
        for item in seq:
            self.write(item)

    def close(self):
        raise NotImplementedError("Response bodies cannot be closed")

    def flush(self):
        pass



class AppIterRange(object):
    """
    Wraps an app_iter, returning just a range of bytes
    """

    def __init__(self, app_iter, start, stop):
        assert start >= 0, "Bad start: %r" % start
        assert stop is None or (stop >= 0 and stop >= start), (
            "Bad stop: %r" % stop)
        self.app_iter = iter(app_iter)
        self._pos = 0 # position in app_iter
        self.start = start
        self.stop = stop

    def __iter__(self):
        return self

    def _skip_start(self):
        start, stop = self.start, self.stop
        for chunk in self.app_iter:
            self._pos += len(chunk)
            if self._pos < start:
                continue
            elif self._pos == start:
                return b('')
            else:
                chunk = chunk[start-self._pos:]
                if stop is not None and self._pos > stop:
                    chunk = chunk[:stop-self._pos]
                    assert len(chunk) == stop - start
                return chunk
        else:
            raise StopIteration()


    def next(self):
        if self._pos < self.start:
            # need to skip some leading bytes
            return self._skip_start()
        stop = self.stop
        if stop is not None and self._pos >= stop:
            raise StopIteration

        chunk = next(self.app_iter)
        self._pos += len(chunk)

        if stop is None or self._pos <= stop:
            return chunk
        else:
            return chunk[:stop-self._pos]

    __next__ = next # py3

    def close(self):
        iter_close(self.app_iter)


class EmptyResponse(object):
    """An empty WSGI response.

    An iterator that immediately stops. Optionally provides a close
    method to close an underlying app_iter it replaces.
    """

    def __init__(self, app_iter=None):
        if app_iter and hasattr(app_iter, 'close'):
            self.close = app_iter.close

    def __iter__(self):
        return self

    def __len__(self):
        return 0

    def next(self):
        raise StopIteration()

    __next__ = next # py3

def _request_uri(environ):
    """Like wsgiref.url.request_uri, except eliminates :80 ports

    Return the full request URI"""
    url = environ['wsgi.url_scheme']+'://'

    if environ.get('HTTP_HOST'):
        url += environ['HTTP_HOST']
    else:
        url += environ['SERVER_NAME'] + ':' + environ['SERVER_PORT']
    if url.endswith(':80') and environ['wsgi.url_scheme'] == 'http':
        url = url[:-3]
    elif url.endswith(':443') and environ['wsgi.url_scheme'] == 'https':
        url = url[:-4]

    url += url_quote(environ.get('SCRIPT_NAME') or '/')
    path_info = url_quote(environ.get('PATH_INFO',''))
    if not environ.get('SCRIPT_NAME'):
        url += path_info[1:]
    else:
        url += path_info
    return url


def iter_close(iter):
    if hasattr(iter, 'close'):
        iter.close()

def gzip_app_iter(app_iter):
    size = 0
    crc = zlib.crc32(b("")) & 0xffffffff
    compress = zlib.compressobj(9, zlib.DEFLATED, -zlib.MAX_WBITS,
                                zlib.DEF_MEM_LEVEL, 0)

    yield _gzip_header
    for item in app_iter:
        size += len(item)
        crc = zlib.crc32(item, crc) & 0xffffffff
        yield compress.compress(item)
    yield compress.flush()
    yield struct.pack("<2L", crc, size & 0xffffffff)

def _warn_req():
    warn_deprecation("Response.request and Response.environ are deprecated", '1.2', 3)

def _error_unicode_in_app_iter(app_iter, body):
    app_iter_repr = repr(app_iter)
    if len(app_iter_repr) > 50:
        app_iter_repr = (
            app_iter_repr[:30] + '...' + app_iter_repr[-10:])
    raise TypeError(
        'An item of the app_iter (%s) was text, causing a '
        'text body: %r' % (app_iter_repr, body))<|MERGE_RESOLUTION|>--- conflicted
+++ resolved
@@ -39,17 +39,8 @@
 from webob.descriptors import serialize_etag_response
 from webob.descriptors import serialize_int
 from webob.headers import ResponseHeaders
-<<<<<<< HEAD
-from webob.request import StringIO
 from webob.util import status_reasons
-=======
-from webob.cachecontrol import CacheControl, serialize_cache_control
-
-from webob.descriptors import *
-from webob.datetime_utils import *
-from webob.cookies import Cookie, Morsel
-from webob.util import status_reasons, warn_deprecation
->>>>>>> 250a1f80
+from webob.util import warn_deprecation
 
 __all__ = ['Response']
 
