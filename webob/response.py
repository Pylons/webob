<<<<<<< HEAD
import re
import zlib
import struct
from base64 import b64encode

from datetime import datetime
from datetime import timedelta

from webob.byterange import ContentRange
from webob.cachecontrol import CacheControl
from webob.cachecontrol import serialize_cache_control
from webob.cookies import Cookie
from webob.cookies import Morsel
from webob.compat import b
from webob.compat import urlparse
from webob.compat import text_type
from webob.compat import binary_type
from webob.compat import url_quote
from webob.compat import md5
from webob.compat import next
from webob.compat import PY3
from webob.datetime_utils import parse_date_delta
from webob.datetime_utils import serialize_date_delta
from webob.datetime_utils import timedelta_to_seconds
from webob.descriptors import CHARSET_RE
from webob.descriptors import SCHEME_RE
from webob.descriptors import converter
from webob.descriptors import date_header
from webob.descriptors import deprecated_property
from webob.descriptors import header_getter
from webob.descriptors import list_header
from webob.descriptors import parse_auth
from webob.descriptors import parse_content_range
from webob.descriptors import parse_etag_response
from webob.descriptors import parse_int
from webob.descriptors import parse_int_safe
from webob.descriptors import serialize_auth
from webob.descriptors import serialize_content_range
from webob.descriptors import serialize_etag_response
from webob.descriptors import serialize_int
=======
import re, urlparse, zlib, struct
from datetime import datetime, date, timedelta

from webob.request import BaseRequest
>>>>>>> bce343c6
from webob.headers import ResponseHeaders
from webob.util import status_reasons
from webob.util import warn_deprecation

__all__ = ['Response']

_PARAM_RE = re.compile(r'([a-z0-9]+)=(?:"([^"]*)"|([a-z0-9_.-]*))', re.I)
_OK_PARAM_RE = re.compile(r'^[a-z0-9_.-]+$', re.I)

_gzip_header = b('\x1f\x8b\x08\x00\x00\x00\x00\x00\x02\xff')

_empty_bytes = b('')

class Response(object):
    """
        Represents a WSGI response
    """

    default_content_type = 'text/html'
    default_charset = 'UTF-8' # TODO: deprecate
    unicode_errors = 'strict'
    default_conditional_response = False

    # TODO: remove in 1.3
    request = deprecated_property('request', 'Response.request will be removed completely in 1.3')
    environ = deprecated_property('environ', 'Response.environ will be removed completely in 1.3')


    #
    # __init__, from_file, copy
    #

    def __init__(self, body=None, status=None, headerlist=None, app_iter=None,
                 content_type=None, conditional_response=None,
                 **kw):
        if app_iter is None:
            if body is None:
                body = b('')
        elif body is not None:
            raise TypeError(
                "You may only give one of the body and app_iter arguments")
        if status is None:
            self._status = '200 OK'
        else:
            self.status = status
        if headerlist is None:
            self._headerlist = []
        else:
            self._headerlist = headerlist
        self._headers = None
        if content_type is None:
            content_type = self.default_content_type
        charset = None
        if 'charset' in kw:
            charset = kw.pop('charset')
        elif self.default_charset:
            if content_type and (content_type == 'text/html'
                                 or content_type.startswith('text/')
                                 or content_type.startswith('application/xml')
                                 or (content_type.startswith('application/')
                                     and content_type.endswith('+xml'))):
                charset = self.default_charset
        if content_type and charset:
            content_type += '; charset=' + charset
        elif self._headerlist and charset:
            self.charset = charset
        if not self._headerlist and content_type:
            self._headerlist.append(('Content-Type', content_type))
        if conditional_response is None:
            self.conditional_response = self.default_conditional_response
        else:
            self.conditional_response = bool(conditional_response)
        if app_iter is None:
            if isinstance(body, text_type):
                if charset is None:
                    raise TypeError(
                        "You cannot set the body to a text value without a "
                        "charset")
                body = body.encode(charset)
            app_iter = [body]
            if headerlist is None:
                self._headerlist.append(('Content-Length', str(len(body))))
            else:
                self.headers['Content-Length'] = str(len(body))
        self._app_iter = app_iter
        for name, value in kw.items():
            if not hasattr(self.__class__, name):
                # Not a basic attribute
                raise TypeError(
                    "Unexpected keyword: %s=%r" % (name, value))
            setattr(self, name, value)


    @classmethod
    def from_file(cls, fp):
        """Reads a response from a file-like object (it must implement
        ``.read(size)`` and ``.readline()``).

        It will read up to the end of the response, not the end of the
        file.

        This reads the response as represented by ``str(resp)``; it
        may not read every valid HTTP response properly.  Responses
        must have a ``Content-Length``"""
        encoding = getattr(fp, 'encoding', None)
        headerlist = []
        status = fp.readline().strip()
        if encoding is None:
            _colon = b(':')
        else:
            _colon = ':'
        while 1:
            line = fp.readline().strip()
            if not line:
                # end of headers
                break
            try:
                header_name, value = line.split(_colon, 1)
            except ValueError:
                raise ValueError('Bad header line: %r' % line)
            value = value.strip()
            if encoding is None:
                header_name = header_name.decode('utf-8')
                value = value.decode('utf-8')
            headerlist.append((header_name, value))
        r = cls(
            status=status,
            headerlist=headerlist,
            app_iter=(),
        )
        body = fp.read(r.content_length or 0)
        if encoding is None:
            r.body = body
        else:
            r.text = body
        return r

    def copy(self):
        """Makes a copy of the response"""
        # we need to do this for app_iter to be reusable
        app_iter = list(self._app_iter)
        iter_close(self._app_iter)
        # and this to make sure app_iter instances are different
        self._app_iter = list(app_iter)
        return self.__class__(
            content_type=False,
            status=self._status,
            headerlist=self._headerlist[:],
            app_iter=app_iter,
            conditional_response=self.conditional_response)


    #
    # __repr__, __str__
    #

    def __repr__(self):
        return '<%s at 0x%x %s>' % (self.__class__.__name__, abs(id(self)),
                                    self.status)

    def __str__(self, skip_body=False):
        parts = [self.status]
        if not skip_body:
            # Force enumeration of the body (to set content-length)
            self.body
        parts += map('%s: %s'.__mod__, self.headerlist)
        if not skip_body and self.body:
            parts += ['', self.text]
        return '\n'.join(parts)


    #
    # status, status_int
    #

    def _status__get(self):
        """
        The status string
        """
        return self._status

    def _status__set(self, value):
        if isinstance(value, (binary_type, text_type)):
            # Status messages have to be ASCII safe, so this is OK:
            value = str(value)
        if isinstance(value, int):
            value = str(value)
        if not isinstance(value, str):
            raise TypeError(
                "You must set status to a string or integer (not %s)"
                % type(value))
        if ' ' not in value:
            # Need to add a reason:
            code = int(value)
            reason = status_reasons[code]
            value += ' ' + reason
        self._status = value

    status = property(_status__get, _status__set, doc=_status__get.__doc__)

    def _status_int__get(self):
        """
        The status as an integer
        """
        return int(self._status.split()[0])
    def _status_int__set(self, code):
        self._status = '%d %s' % (code, status_reasons[code])
    status_int = property(_status_int__get, _status_int__set,
                          doc=_status_int__get.__doc__)


    #
    # headerslist, headers
    #

    def _headerlist__get(self):
        """
        The list of response headers
        """
        return self._headerlist

    def _headerlist__set(self, value):
        self._headers = None
        if not isinstance(value, list):
            if hasattr(value, 'items'):
                value = value.items()
            value = list(value)
        self._headerlist = value

    def _headerlist__del(self):
        self.headerlist = []

    headerlist = property(_headerlist__get, _headerlist__set,
                          _headerlist__del, doc=_headerlist__get.__doc__)

    def _headers__get(self):
        """
        The headers in a dictionary-like object
        """
        if self._headers is None:
            self._headers = ResponseHeaders.view_list(self.headerlist)
        return self._headers

    def _headers__set(self, value):
        if hasattr(value, 'items'):
            value = value.items()
        self.headerlist = value
        self._headers = None

    headers = property(_headers__get, _headers__set, doc=_headers__get.__doc__)


    #
    # body
    #

    def _body__get(self):
        """
        The body of the response, as a ``str``.  This will read in the
        entire app_iter if necessary.
        """
        app_iter = self._app_iter
#         try:
#             if len(app_iter) == 1:
#                 return app_iter[0]
#         except:
#             pass
        if isinstance(app_iter, list) and len(app_iter) == 1:
            return app_iter[0]
        if app_iter is None:
            raise AttributeError("No body has been set")
        try:
            body = _empty_bytes.join(app_iter)
        finally:
            iter_close(app_iter)
        if isinstance(body, text_type):
            raise _error_unicode_in_app_iter(app_iter, body)
        self._app_iter = [body]
        if len(body) == 0:
            # if body-length is zero, we assume it's a HEAD response and
            # leave content_length alone
            pass # pragma: no cover (no idea why necessary, it's hit)
        elif self.content_length is None:
            self.content_length = len(body)
        elif self.content_length != len(body):
            raise AssertionError(
                "Content-Length is different from actual app_iter length "
                "(%r!=%r)"
                % (self.content_length, len(body))
            )
        return body

    def _body__set(self, value=_empty_bytes):
        if not isinstance(value, binary_type):
            if isinstance(value, text_type):
                msg = ("You cannot set Response.body to a text object "
                       "(use Response.text)")
            else:
                msg = ("You can only set the body to a binary type (not %s)" %
                       type(value))
            raise TypeError(msg)
        if self._app_iter is not None:
            self.content_md5 = None
        self._app_iter = [value]
        self.content_length = len(value)

#     def _body__del(self):
#         self.body = ''
#         #self.content_length = None

    body = property(_body__get, _body__set, _body__set)


    #
    # text, unicode_body, ubody
    #

    def _text__get(self):
        """
        Get/set the text value of the body (using the charset of the
        Content-Type)
        """
        if not self.charset:
            raise AttributeError(
                "You cannot access Response.text unless charset is set")
        body = self.body
        return body.decode(self.charset, self.unicode_errors)

    def _text__set(self, value):
        if not self.charset:
            raise AttributeError(
                "You cannot access Response.text unless charset is set")
        if not isinstance(value, text_type):
            raise TypeError(
                "You can only set Response.text to a unicode string "
                "(not %s)" % type(value))
        self.body = value.encode(self.charset)

    def _text__del(self):
        del self.body

    text = property(_text__get, _text__set, _text__del, doc=_text__get.__doc__)

    unicode_body = ubody = property(_text__get, _text__set, _text__del,
        "Deprecated alias for .text")

    #
    # body_file, write(text)
    #

    def _body_file__get(self):
        """
        A file-like object that can be used to write to the
        body.  If you passed in a list app_iter, that app_iter will be
        modified by writes.
        """
        return ResponseBodyFile(self)

    def _body_file__set(self, file):
        self.app_iter = iter_file(file)

    def _body_file__del(self):
        del self.body

    body_file = property(_body_file__get, _body_file__set, _body_file__del,
                         doc=_body_file__get.__doc__)

    def write(self, text):
        if not isinstance(text, binary_type):
            if not isinstance(text, text_type):
                msg = "You can only write str to a Response.body_file, not %s"
                raise TypeError(msg % type(text))
            if not self.charset:
                msg = ("You can only write text to Response if charset has "
                       "been set")
                raise TypeError(msg)
            text = text.encode(self.charset)
        app_iter = self._app_iter
        if not isinstance(app_iter, list):
            try:
                new_app_iter = self._app_iter = list(app_iter)
            finally:
                iter_close(app_iter)
            app_iter = new_app_iter
            self.content_length = sum(len(chunk) for chunk in app_iter)
        app_iter.append(text)
        if self.content_length is not None:
            self.content_length += len(text)



    #
    # app_iter
    #

    def _app_iter__get(self):
        """
        Returns the app_iter of the response.

        If body was set, this will create an app_iter from that body
        (a single-item list)
        """
        return self._app_iter

    def _app_iter__set(self, value):
        if self._app_iter is not None:
            # Undo the automatically-set content-length
            self.content_length = None
            self.content_md5 = None
        self._app_iter = value

    def _app_iter__del(self):
        self._app_iter = []
        self.content_length = None

    app_iter = property(_app_iter__get, _app_iter__set, _app_iter__del,
                        doc=_app_iter__get.__doc__)



    #
    # headers attrs
    #

    allow = list_header('Allow', '14.7')
    # TODO: (maybe) support response.vary += 'something'
    # TODO: same thing for all listy headers
    vary = list_header('Vary', '14.44')

    content_length = converter(
        header_getter('Content-Length', '14.17'),
        parse_int, serialize_int, 'int')

    content_encoding = header_getter('Content-Encoding', '14.11')
    content_language = list_header('Content-Language', '14.12')
    content_location = header_getter('Content-Location', '14.14')
    content_md5 = header_getter('Content-MD5', '14.14')
    content_disposition = header_getter('Content-Disposition', '19.5.1')

    accept_ranges = header_getter('Accept-Ranges', '14.5')
    content_range = converter(
        header_getter('Content-Range', '14.16'),
        parse_content_range, serialize_content_range, 'ContentRange object')

    date = date_header('Date', '14.18')
    expires = date_header('Expires', '14.21')
    last_modified = date_header('Last-Modified', '14.29')

    etag = converter(
        header_getter('ETag', '14.19'),
        parse_etag_response, serialize_etag_response, 'Entity tag')

    location = header_getter('Location', '14.30')
    pragma = header_getter('Pragma', '14.32')
    age = converter(
        header_getter('Age', '14.6'),
        parse_int_safe, serialize_int, 'int')

    retry_after = converter(
        header_getter('Retry-After', '14.37'),
        parse_date_delta, serialize_date_delta, 'HTTP date or delta seconds')

    server = header_getter('Server', '14.38')

    # TODO: the standard allows this to be a list of challenges
    www_authenticate = converter(
        header_getter('WWW-Authenticate', '14.47'),
        parse_auth, serialize_auth,
    )


    #
    # charset
    #

    def _charset__get(self):
        """
        Get/set the charset (in the Content-Type)
        """
        header = self.headers.get('Content-Type')
        if not header:
            return None
        match = CHARSET_RE.search(header)
        if match:
            return match.group(1)
        return None

    def _charset__set(self, charset):
        if charset is None:
            del self.charset
            return
        header = self.headers.pop('Content-Type', None)
        if header is None:
            raise AttributeError("You cannot set the charset when no "
                                 "content-type is defined")
        match = CHARSET_RE.search(header)
        if match:
            header = header[:match.start()] + header[match.end():]
        header += '; charset=%s' % charset
        self.headers['Content-Type'] = header

    def _charset__del(self):
        header = self.headers.pop('Content-Type', None)
        if header is None:
            # Don't need to remove anything
            return
        match = CHARSET_RE.search(header)
        if match:
            header = header[:match.start()] + header[match.end():]
        self.headers['Content-Type'] = header

    charset = property(_charset__get, _charset__set, _charset__del,
                       doc=_charset__get.__doc__)


    #
    # content_type
    #

    def _content_type__get(self):
        """
        Get/set the Content-Type header (or None), *without* the
        charset or any parameters.

        If you include parameters (or ``;`` at all) when setting the
        content_type, any existing parameters will be deleted;
        otherwise they will be preserved.
        """
        header = self.headers.get('Content-Type')
        if not header:
            return None
        return header.split(';', 1)[0]

    def _content_type__set(self, value):
        if not value:
            self._content_type__del()
            return
        if ';' not in value:
            header = self.headers.get('Content-Type', '')
            if ';' in header:
                params = header.split(';', 1)[1]
                value += ';' + params
        self.headers['Content-Type'] = value

    def _content_type__del(self):
        self.headers.pop('Content-Type', None)

    content_type = property(_content_type__get, _content_type__set,
                            _content_type__del, doc=_content_type__get.__doc__)


    #
    # content_type_params
    #

    def _content_type_params__get(self):
        """
        A dictionary of all the parameters in the content type.

        (This is not a view, set to change, modifications of the dict would not
        be applied otherwise)
        """
        params = self.headers.get('Content-Type', '')
        if ';' not in params:
            return {}
        params = params.split(';', 1)[1]
        result = {}
        for match in _PARAM_RE.finditer(params):
            result[match.group(1)] = match.group(2) or match.group(3) or ''
        return result

    def _content_type_params__set(self, value_dict):
        if not value_dict:
            del self.content_type_params
            return
        params = []
        for k, v in sorted(value_dict.items()):
            if not _OK_PARAM_RE.search(v):
                v = '"%s"' % v.replace('"', '\\"')
            params.append('; %s=%s' % (k, v))
        ct = self.headers.pop('Content-Type', '').split(';', 1)[0]
        ct += ''.join(params)
        self.headers['Content-Type'] = ct

    def _content_type_params__del(self):
        self.headers['Content-Type'] = self.headers.get(
            'Content-Type', '').split(';', 1)[0]

    content_type_params = property(
        _content_type_params__get,
        _content_type_params__set,
        _content_type_params__del,
        _content_type_params__get.__doc__
    )




    #
    # set_cookie, unset_cookie, delete_cookie, merge_cookies
    #

    def set_cookie(self, key, value='', max_age=None,
                   path='/', domain=None, secure=False, httponly=False,
                   comment=None, expires=None, overwrite=False):
        """
        Set (add) a cookie for the response
        """
        if overwrite:
            self.unset_cookie(key, strict=False)
        if value is None: # delete the cookie from the client
            value = ''
            max_age = 0
            expires = timedelta(days=-5)
        elif expires is None and max_age is not None:
            if isinstance(max_age, int):
                max_age = timedelta(seconds=max_age)
            expires = datetime.utcnow() + max_age
        elif max_age is None and expires is not None:
            max_age = expires - datetime.utcnow()

        if not PY3 and isinstance(value, text_type):
            value = value.encode('utf-8')

        m = Morsel(key, value)
        m.path = path
        m.domain = domain
        m.comment = comment
        m.expires = expires
        m.max_age = max_age
        m.secure = secure
        m.httponly = httponly
        self.headerlist.append(('Set-Cookie', m.serialize()))

    def delete_cookie(self, key, path='/', domain=None):
        """
        Delete a cookie from the client.  Note that path and domain must match
        how the cookie was originally set.

        This sets the cookie to the empty string, and max_age=0 so
        that it should expire immediately.
        """
        self.set_cookie(key, None, path=path, domain=domain)

    def unset_cookie(self, key, strict=True):
        """
        Unset a cookie with the given name (remove it from the
        response).
        """
        existing = self.headers.getall('Set-Cookie')
        if not existing and not strict:
            return
        cookies = Cookie()
        for header in existing:
            cookies.load(header)
        if key in cookies:
            del cookies[key]
            del self.headers['Set-Cookie']
            for m in cookies.values():
                self.headerlist.append(('Set-Cookie', m.serialize()))
        elif strict:
            raise KeyError("No cookie has been set with the name %r" % key)


    def merge_cookies(self, resp):
        """Merge the cookies that were set on this response with the
        given `resp` object (which can be any WSGI application).

        If the `resp` is a :class:`webob.Response` object, then the
        other object will be modified in-place.
        """
        if not self.headers.get('Set-Cookie'):
            return resp
        if isinstance(resp, Response):
            for header in self.headers.getall('Set-Cookie'):
                resp.headers.add('Set-Cookie', header)
            return resp
        else:
            c_headers = [h for h in self.headerlist if
                         h[0].lower() == 'set-cookie']
            def repl_app(environ, start_response):
                def repl_start_response(status, headers, exc_info=None):
                    return start_response(status, headers+c_headers,
                                          exc_info=exc_info)
                return resp(environ, repl_start_response)
            return repl_app


    #
    # cache_control
    #

    _cache_control_obj = None

    def _cache_control__get(self):
        """
        Get/set/modify the Cache-Control header (`HTTP spec section 14.9
        <http://www.w3.org/Protocols/rfc2616/rfc2616-sec14.html#sec14.9>`_)
        """
        value = self.headers.get('cache-control', '')
        if self._cache_control_obj is None:
            self._cache_control_obj = CacheControl.parse(
                value, updates_to=self._update_cache_control, type='response')
            self._cache_control_obj.header_value = value
        if self._cache_control_obj.header_value != value:
            new_obj = CacheControl.parse(value, type='response')
            self._cache_control_obj.properties.clear()
            self._cache_control_obj.properties.update(new_obj.properties)
            self._cache_control_obj.header_value = value
        return self._cache_control_obj

    def _cache_control__set(self, value):
        # This actually becomes a copy
        if not value:
            value = ""
        if isinstance(value, dict):
            value = CacheControl(value, 'response')
        if isinstance(value, text_type):
            value = str(value)
        if isinstance(value, str):
            if self._cache_control_obj is None:
                self.headers['Cache-Control'] = value
                return
            value = CacheControl.parse(value, 'response')
        cache = self.cache_control
        cache.properties.clear()
        cache.properties.update(value.properties)

    def _cache_control__del(self):
        self.cache_control = {}

    def _update_cache_control(self, prop_dict):
        value = serialize_cache_control(prop_dict)
        if not value:
            if 'Cache-Control' in self.headers:
                del self.headers['Cache-Control']
        else:
            self.headers['Cache-Control'] = value

    cache_control = property(
        _cache_control__get, _cache_control__set,
        _cache_control__del, doc=_cache_control__get.__doc__)


    #
    # cache_expires
    #

    def _cache_expires(self, seconds=0, **kw):
        """
            Set expiration on this request.  This sets the response to
            expire in the given seconds, and any other attributes are used
            for cache_control (e.g., private=True, etc).
        """
        if seconds is True:
            seconds = 0
        elif isinstance(seconds, timedelta):
            seconds = timedelta_to_seconds(seconds)
        cache_control = self.cache_control
        if seconds is None:
            pass
        elif not seconds:
            # To really expire something, you have to force a
            # bunch of these cache control attributes, and IE may
            # not pay attention to those still so we also set
            # Expires.
            cache_control.no_store = True
            cache_control.no_cache = True
            cache_control.must_revalidate = True
            cache_control.max_age = 0
            cache_control.post_check = 0
            cache_control.pre_check = 0
            self.expires = datetime.utcnow()
            if 'last-modified' not in self.headers:
                self.last_modified = datetime.utcnow()
            self.pragma = 'no-cache'
        else:
            cache_control.max_age = seconds
            self.expires = datetime.utcnow() + timedelta(seconds=seconds)
        for name, value in kw.items():
            setattr(cache_control, name, value)

    cache_expires = property(lambda self: self._cache_expires, _cache_expires)



    #
    # encode_content, decode_content, md5_etag
    #

    def encode_content(self, encoding='gzip', lazy=False):
        """
        Encode the content with the given encoding (only gzip and
        identity are supported).
        """
        assert encoding in ('identity', 'gzip'), \
               "Unknown encoding: %r" % encoding
        if encoding == 'identity':
            self.decode_content()
            return
        if self.content_encoding == 'gzip':
            return
        if lazy:
            self.app_iter = gzip_app_iter(self._app_iter)
            self.content_length = None
        else:
            self.app_iter = list(gzip_app_iter(self._app_iter))
            self.content_length = sum(map(len, self._app_iter))
        self.content_encoding = 'gzip'

    def decode_content(self):
        content_encoding = self.content_encoding or 'identity'
        if content_encoding == 'identity':
            return
        if content_encoding not in ('gzip', 'deflate'):
            raise ValueError(
                "I don't know how to decode the content %s" % content_encoding)
        if content_encoding == 'gzip':
            from gzip import GzipFile
            from io import BytesIO
            gzip_f = GzipFile(filename='', mode='r', fileobj=BytesIO(self.body))
            self.body = gzip_f.read()
            self.content_encoding = None
            gzip_f.close()
        else:
            # Weird feature: http://bugs.python.org/issue5784
            self.body = zlib.decompress(self.body, -15)
            self.content_encoding = None

    def md5_etag(self, body=None, set_content_md5=False):
        """
        Generate an etag for the response object using an MD5 hash of
        the body (the body parameter, or ``self.body`` if not given)

        Sets ``self.etag``
        If ``set_content_md5`` is True sets ``self.content_md5`` as well
        """
        if body is None:
            body = self.body
        md5_digest = md5(body).digest()
        md5_digest = str(b64encode(md5_digest))
        md5_digest = md5_digest.replace('\n', '')
        md5_digest = md5_digest.strip('=')
        self.etag = md5_digest
        if set_content_md5:
            self.content_md5 = md5_digest



    #
    # __call__, conditional_response_app
    #

    def __call__(self, environ, start_response):
        """
        WSGI application interface
        """
        if self.conditional_response:
            return self.conditional_response_app(environ, start_response)
        headerlist = self._abs_headerlist(environ)
        start_response(self.status, headerlist)
        if environ['REQUEST_METHOD'] == 'HEAD':
            # Special case here...
            return EmptyResponse(self._app_iter)
        return self._app_iter

    def _abs_headerlist(self, environ):
        """Returns a headerlist, with the Location header possibly
        made absolute given the request environ.
        """
        headerlist = self.headerlist
        for name, value in headerlist:
            if name.lower() == 'location':
                if SCHEME_RE.search(value):
                    break
                new_location = urlparse.urljoin(
                    _request_uri(environ), value)
                headerlist = list(headerlist)
                idx = headerlist.index((name, value))
                headerlist[idx] = (name, new_location)
                break
        return headerlist

    _safe_methods = ('GET', 'HEAD')

    def conditional_response_app(self, environ, start_response):
        """
        Like the normal __call__ interface, but checks conditional headers:

        * If-Modified-Since   (304 Not Modified; only on GET, HEAD)
        * If-None-Match       (304 Not Modified; only on GET, HEAD)
        * Range               (406 Partial Content; only on GET, HEAD)
        """
        req = BaseRequest(environ)
        status304 = False
        headerlist = self._abs_headerlist(environ)
        if req.method in self._safe_methods:
            if req.if_none_match and self.etag:
                status304 = self.etag in req.if_none_match
            elif req.if_modified_since and self.last_modified:
                status304 = self.last_modified <= req.if_modified_since
        if status304:
            start_response('304 Not Modified', filter_headers(headerlist))
            return EmptyResponse(self._app_iter)
        if (req.range and req.if_range.match_response(self)
            and self.content_range is None
            and req.method in ('HEAD', 'GET')
            and self.status_int == 200
            and self.content_length is not None
        ):
            content_range = req.range.content_range(self.content_length)
            # TODO: add support for If-Range
            if content_range is None:
                iter_close(self._app_iter)
                body = "Requested range not satisfiable: %s" % req.range
                headerlist = [
                    ('Content-Length', str(len(body))),
                    ('Content-Range', str(ContentRange(None, None,
                                                       self.content_length))),
                    ('Content-Type', 'text/plain'),
                ] + filter_headers(headerlist)
                start_response('416 Requested Range Not Satisfiable',
                               headerlist)
                if req.method == 'HEAD':
                    return ()
                return [body]
            else:
                app_iter = self.app_iter_range(content_range.start,
                                               content_range.stop)
                if app_iter is not None:
                    # the following should be guaranteed by
                    # Range.range_for_length(length)
                    assert content_range.start is not None
                    headerlist = [
                        ('Content-Length',
                         str(content_range.stop - content_range.start)),
                        ('Content-Range', str(content_range)),
                    ] + filter_headers(headerlist, ('content-length',))
                    start_response('206 Partial Content', headerlist)
                    if req.method == 'HEAD':
                        return EmptyResponse(app_iter)
                    return app_iter

        start_response(self.status, headerlist)
        if req.method == 'HEAD':
            return EmptyResponse(self._app_iter)
        return self._app_iter

    def app_iter_range(self, start, stop):
        """
        Return a new app_iter built from the response app_iter, that
        serves up only the given ``start:stop`` range.
        """
        app_iter = self._app_iter
        if hasattr(app_iter, 'app_iter_range'):
            return app_iter.app_iter_range(start, stop)
        return AppIterRange(app_iter, start, stop)


def filter_headers(hlist, remove_headers=('content-length', 'content-type')):
    return [h for h in hlist if (h[0].lower() not in remove_headers)]


def iter_file(file, block_size=1<<18): # 256Kb
    while True:
        data = file.read(block_size)
        if not data:
            break
        yield data

class ResponseBodyFile(object):
    mode = 'wb'
    closed = False

    def __init__(self, response):
        self.response = response
        self.write = response.write

    def __repr__(self):
        return '<body_file for %r>' % self.response

    encoding = property(
        lambda self: self.response.charset,
        doc="The encoding of the file (inherited from response.charset)"
    )

    def writelines(self, seq):
        for item in seq:
            self.write(item)

    def close(self):
        raise NotImplementedError("Response bodies cannot be closed")

    def flush(self):
        pass



class AppIterRange(object):
    """
    Wraps an app_iter, returning just a range of bytes
    """

    def __init__(self, app_iter, start, stop):
        assert start >= 0, "Bad start: %r" % start
        assert stop is None or (stop >= 0 and stop >= start), (
            "Bad stop: %r" % stop)
        self.app_iter = iter(app_iter)
        self._pos = 0 # position in app_iter
        self.start = start
        self.stop = stop

    def __iter__(self):
        return self

    def _skip_start(self):
        start, stop = self.start, self.stop
        for chunk in self.app_iter:
            self._pos += len(chunk)
            if self._pos < start:
                continue
            elif self._pos == start:
                return b('')
            else:
                chunk = chunk[start-self._pos:]
                if stop is not None and self._pos > stop:
                    chunk = chunk[:stop-self._pos]
                    assert len(chunk) == stop - start
                return chunk
        else:
            raise StopIteration()


    def next(self):
        if self._pos < self.start:
            # need to skip some leading bytes
            return self._skip_start()
        stop = self.stop
        if stop is not None and self._pos >= stop:
            raise StopIteration

        chunk = next(self.app_iter)
        self._pos += len(chunk)

        if stop is None or self._pos <= stop:
            return chunk
        else:
            return chunk[:stop-self._pos]

    __next__ = next # py3

    def close(self):
        iter_close(self.app_iter)


class EmptyResponse(object):
    """An empty WSGI response.

    An iterator that immediately stops. Optionally provides a close
    method to close an underlying app_iter it replaces.
    """

    def __init__(self, app_iter=None):
        if app_iter and hasattr(app_iter, 'close'):
            self.close = app_iter.close

    def __iter__(self):
        return self

    def __len__(self):
        return 0

    def next(self):
        raise StopIteration()

    __next__ = next # py3

def _request_uri(environ):
    """Like wsgiref.url.request_uri, except eliminates :80 ports

    Return the full request URI"""
    url = environ['wsgi.url_scheme']+'://'

    if environ.get('HTTP_HOST'):
        url += environ['HTTP_HOST']
    else:
        url += environ['SERVER_NAME'] + ':' + environ['SERVER_PORT']
    if url.endswith(':80') and environ['wsgi.url_scheme'] == 'http':
        url = url[:-3]
    elif url.endswith(':443') and environ['wsgi.url_scheme'] == 'https':
        url = url[:-4]

    url += url_quote(environ.get('SCRIPT_NAME') or '/')
    path_info = url_quote(environ.get('PATH_INFO',''))
    if not environ.get('SCRIPT_NAME'):
        url += path_info[1:]
    else:
        url += path_info
    return url


def iter_close(iter):
    if hasattr(iter, 'close'):
        iter.close()

def gzip_app_iter(app_iter):
    size = 0
    crc = zlib.crc32(b("")) & 0xffffffff
    compress = zlib.compressobj(9, zlib.DEFLATED, -zlib.MAX_WBITS,
                                zlib.DEF_MEM_LEVEL, 0)

    yield _gzip_header
    for item in app_iter:
        size += len(item)
        crc = zlib.crc32(item, crc) & 0xffffffff
        yield compress.compress(item)
    yield compress.flush()
    yield struct.pack("<2L", crc, size & 0xffffffff)

def _error_unicode_in_app_iter(app_iter, body):
    app_iter_repr = repr(app_iter)
    if len(app_iter_repr) > 50:
        app_iter_repr = (
            app_iter_repr[:30] + '...' + app_iter_repr[-10:])
    raise TypeError(
        'An item of the app_iter (%s) was text, causing a '
        'text body: %r' % (app_iter_repr, body))<|MERGE_RESOLUTION|>--- conflicted
+++ resolved
@@ -1,4 +1,3 @@
-<<<<<<< HEAD
 import re
 import zlib
 import struct
@@ -39,12 +38,6 @@
 from webob.descriptors import serialize_content_range
 from webob.descriptors import serialize_etag_response
 from webob.descriptors import serialize_int
-=======
-import re, urlparse, zlib, struct
-from datetime import datetime, date, timedelta
-
-from webob.request import BaseRequest
->>>>>>> bce343c6
 from webob.headers import ResponseHeaders
 from webob.util import status_reasons
 from webob.util import warn_deprecation
